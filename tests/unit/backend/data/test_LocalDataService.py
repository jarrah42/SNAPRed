# ruff: noqa: E402

import functools
import importlib
import json
import logging
import os
import socket
import tempfile
import unittest.mock as mock
from pathlib import Path
from random import randint, shuffle
from typing import List

import h5py
import pytest
from mantid.api import ITableWorkspace, MatrixWorkspace
from mantid.dataobjects import MaskWorkspace
from mantid.kernel import amend_config
from mantid.simpleapi import (
    CloneWorkspace,
    CompareWorkspaces,
    CreateGroupingWorkspace,
    CreateSampleWorkspace,
    DeleteWorkspace,
    LoadEmptyInstrument,
    LoadInstrument,
    RenameWorkspaces,
    mtd,
)
from pydantic import parse_raw_as
from snapred.backend.dao import StateConfig
from snapred.backend.dao.calibration.Calibration import Calibration
from snapred.backend.dao.calibration.CalibrationIndexEntry import CalibrationIndexEntry
from snapred.backend.dao.calibration.CalibrationRecord import CalibrationRecord
from snapred.backend.dao.ingredients import ReductionIngredients
from snapred.backend.dao.normalization.Normalization import Normalization
from snapred.backend.dao.normalization.NormalizationIndexEntry import NormalizationIndexEntry
from snapred.backend.dao.normalization.NormalizationRecord import NormalizationRecord
from snapred.backend.dao.reduction.ReductionRecord import ReductionRecord
from snapred.backend.dao.state.CalibrantSample.CalibrantSamples import CalibrantSamples
from snapred.backend.dao.state.GroupingMap import GroupingMap
from snapred.backend.data.LocalDataService import LocalDataService
from snapred.backend.data.NexusHDF5Metadata import NexusHDF5Metadata as n5m
from snapred.backend.error.RecoverableException import RecoverableException
from snapred.meta.Config import Config, Resource
from snapred.meta.mantid.WorkspaceNameGenerator import ValueFormatter as wnvf
from snapred.meta.mantid.WorkspaceNameGenerator import WorkspaceNameGenerator as wng
from snapred.meta.mantid.WorkspaceNameGenerator import WorkspaceType as wngt
from snapred.meta.redantic import write_model_pretty
from util.helpers import createCompatibleDiffCalTable, createCompatibleMask
from util.state_helpers import state_root_redirect

LocalDataServiceModule = importlib.import_module(LocalDataService.__module__)
ThisService = "snapred.backend.data.LocalDataService."

VERSION_START = Config["instrument.startingVersionNumber"]
IS_ON_ANALYSIS_MACHINE = socket.gethostname().startswith("analysis")


@pytest.fixture(autouse=True)
def _capture_logging(monkeypatch):
    # For some reason pytest 'caplog' doesn't work with the SNAPRed logging setup.  (TODO: fix this!)
    # This patch bypasses the issue, by renaming and
    # patching the `LocalDataService` module's logger to a standard python `Logger`.
    defaultLogger = logging.getLogger(LocalDataServiceModule.__name__ + "_patch")
    defaultLogger.propagate = True
    monkeypatch.setattr(LocalDataServiceModule, "logger", defaultLogger)


fakeInstrumentFilePath = Resource.getPath("inputs/testInstrument/fakeSNAP.xml")
reductionIngredientsPath = Resource.getPath("inputs/calibration/ReductionIngredients.json")
reductionIngredients = ReductionIngredients.parse_file(reductionIngredientsPath)


def test_fileExists_yes():
    # create a temp file that exists, and verify it exists
    with tempfile.NamedTemporaryFile(suffix=".biscuit") as existent:
        assert LocalDataService().fileExists(existent.name)


def test_fileExists_no():
    # assert that a file that does not exist, does not exist
    with tempfile.TemporaryDirectory() as tmpdir:
        nonexistent = tmpdir + "/0x0f.biscuit"
        assert not os.path.isfile(nonexistent)
        assert not LocalDataService().fileExists(nonexistent)


def _readInstrumentParameters():
    instrumentParameters = None
    with Resource.open("inputs/SNAPInstPrm.json", "r") as file:
        instrumentParameters = json.loads(file.read())
    return instrumentParameters


def test_readInstrumentConfig():
    localDataService = LocalDataService()
    localDataService._readInstrumentParameters = _readInstrumentParameters
    actual = localDataService.readInstrumentConfig()
    assert actual is not None
    assert actual.version == "1.4"
    assert actual.name == "SNAP"


def test_readInstrumentParameters():
    localDataService = LocalDataService()
    localDataService.instrumentConfigPath = Resource.getPath("inputs/SNAPInstPrm.json")
    actual = localDataService._readInstrumentParameters()
    assert actual is not None
    assert actual["version"] == 1.4
    assert actual["name"] == "SNAP"


def getMockInstrumentConfig():
    instrumentConfig = mock.Mock()
    instrumentConfig.calibrationDirectory = Path("test")
    instrumentConfig.sharedDirectory = "test"
    instrumentConfig.reducedDataDirectory = "test"
    instrumentConfig.pixelGroupingDirectory = "test"
    instrumentConfig.delTOverT = 1
    instrumentConfig.nexusDirectory = "test"
    instrumentConfig.nexusFileExtension = "test"
    return instrumentConfig


def test_readStateConfig():
    localDataService = LocalDataService()

    localDataService.getIPTS = mock.Mock(return_value="IPTS-123")
    localDataService._readPVFile = mock.Mock()
    fileMock = mock.Mock()
    localDataService._readPVFile.return_value = fileMock
    localDataService._generateStateId = mock.Mock()
    localDataService._generateStateId.return_value = ("ab8704b0bc2a2342", None)
    localDataService.readCalibrationState = mock.Mock()
    localDataService.readCalibrationState.return_value = Calibration.parse_file(
        Resource.getPath("inputs/calibration/CalibrationParameters.json")
    )

    localDataService._groupingMapPath = mock.Mock()
    localDataService._groupingMapPath.return_value = Path(Resource.getPath("inputs/pixel_grouping/groupingMap.json"))
    stateGroupingMap = GroupingMap.parse_file(Resource.getPath("inputs/pixel_grouping/groupingMap.json"))
    localDataService._readGroupingMap = mock.Mock()
    localDataService._readGroupingMap.return_value = stateGroupingMap

    localDataService.instrumentConfig = getMockInstrumentConfig()

    actual = localDataService.readStateConfig("57514", True)
    assert actual is not None
    assert actual.stateId == "ab8704b0bc2a2342"


def test_readStateConfig_attaches_grouping_map():
    # test that `readStateConfig` reads the `GroupingMap` from its separate JSON file.
    localDataService = LocalDataService()
    localDataService.getIPTS = mock.Mock(return_value="IPTS-123")
    localDataService._readPVFile = mock.Mock()
    fileMock = mock.Mock()
    localDataService._readPVFile.return_value = fileMock
    localDataService._generateStateId = mock.Mock()
    localDataService._generateStateId.return_value = ("ab8704b0bc2a2342", None)
    localDataService.readCalibrationState = mock.Mock()
    localDataService.readCalibrationState.return_value = Calibration.parse_file(
        Resource.getPath("inputs/calibration/CalibrationParameters.json")
    )

    localDataService._groupingMapPath = mock.Mock()
    localDataService._groupingMapPath.return_value = Path(Resource.getPath("inputs/pixel_grouping/groupingMap.json"))

    stateGroupingMap = GroupingMap.parse_file(Resource.getPath("inputs/pixel_grouping/groupingMap.json"))
    localDataService._readGroupingMap = mock.Mock()
    localDataService._readGroupingMap.return_value = stateGroupingMap

    localDataService.instrumentConfig = getMockInstrumentConfig()

    actual = localDataService.readStateConfig("57514", True)
    assert actual.groupingMap == stateGroupingMap


def test_readStateConfig_invalid_grouping_map():
    # Test that the attached grouping-schema map's 'stateId' is checked.
    with pytest.raises(  # noqa: PT012
        RuntimeError,
        match="the state configuration's grouping map must have the same 'stateId' as the configuration",
    ):
        localDataService = LocalDataService()
        localDataService.getIPTS = mock.Mock(return_value="IPTS-123")
        localDataService._readPVFile = mock.Mock()
        fileMock = mock.Mock()
        localDataService._readPVFile.return_value = fileMock
        localDataService._generateStateId = mock.Mock()
        localDataService._generateStateId.return_value = ("ab8704b0bc2a2342", None)
        localDataService.readCalibrationState = mock.Mock()
        localDataService.readCalibrationState.return_value = Calibration.parse_file(
            Resource.getPath("inputs/calibration/CalibrationParameters.json")
        )

        localDataService._groupingMapPath = mock.Mock()
        # 'GroupingMap.defaultStateId' is _not_ a valid grouping-map 'stateId' for an existing `StateConfig`.
        localDataService._groupingMapPath.return_value = Path(
            Resource.getPath("inputs/pixel_grouping/defaultGroupingMap.json")
        )
        stateGroupingMap = GroupingMap.parse_file(Resource.getPath("inputs/pixel_grouping/defaultGroupingMap.json"))
        localDataService._readGroupingMap = mock.Mock()
        localDataService._readGroupingMap.return_value = stateGroupingMap

        localDataService.instrumentConfig = getMockInstrumentConfig()

        localDataService.readStateConfig("57514", True)


@mock.patch.object(LocalDataService, "_prepareStateRoot")
def test_readStateConfig_calls_prepareStateRoot(mockPrepareStateRoot):
    localDataService = LocalDataService()
    localDataService.getIPTS = mock.Mock(return_value="IPTS-123")
    localDataService._readPVFile = mock.Mock()
    fileMock = mock.Mock()
    localDataService._readPVFile.return_value = fileMock
    localDataService._generateStateId = mock.Mock()
    localDataService._generateStateId.return_value = ("ab8704b0bc2a2342", None)
    localDataService.readCalibrationState = mock.Mock()
    localDataService.readCalibrationState.return_value = Calibration.parse_file(
        Resource.getPath("inputs/calibration/CalibrationParameters.json")
    )

    localDataService._groupingMapPath = mock.Mock()
    localDataService._groupingMapPath.side_effect = [
        Path(Resource.getPath("inputs/pixel_grouping/does_not_exist.json")),
        Path(Resource.getPath("inputs/pixel_grouping/groupingMap.json")),
    ]
    stateGroupingMap = GroupingMap.parse_file(Resource.getPath("inputs/pixel_grouping/groupingMap.json"))
    localDataService._readGroupingMap = mock.Mock()
    localDataService._readGroupingMap.return_value = stateGroupingMap

    localDataService.instrumentConfig = getMockInstrumentConfig()

    actual = localDataService.readStateConfig("57514", True)
    assert actual is not None
    mockPrepareStateRoot.assert_called_once()


def test_prepareStateRoot_creates_state_root_directory():
    # Test that the <state root> directory is created when it doesn't exist.
    localDataService = LocalDataService()
<<<<<<< HEAD
    stateId = "ab8704b0bc2a2342"
    with state_root_redirect(localDataService, stateId=stateId):
=======

    with tempfile.TemporaryDirectory(prefix=Resource.getPath("outputs/")) as tmpDir:
        stateId = "ab8704b0bc2a2342"
        stateRootPath = Path(tmpDir) / stateId
        groupingMapFilePath = stateRootPath / "groupingMap.json"
        localDataService._constructCalibrationStateRoot = mock.Mock(return_value=stateRootPath)
>>>>>>> 8483f88a
        defaultGroupingMap = GroupingMap.parse_file(Resource.getPath("inputs/pixel_grouping/defaultGroupingMap.json"))
        localDataService._readDefaultGroupingMap = mock.Mock(return_value=defaultGroupingMap)

        assert not localDataService._constructCalibrationStateRoot().exists()
        localDataService._prepareStateRoot(stateId)
        assert localDataService._constructCalibrationStateRoot().exists()


def test_prepareStateRoot_existing_state_root():
    # Test that an already existing <state root> directory is not an error.
    localDataService = LocalDataService()
    stateId = "ab8704b0bc2a2342"

<<<<<<< HEAD
    with state_root_redirect(localDataService, stateId=stateId):
        localDataService._constructCalibrationStateRoot().mkdir()
=======
    with tempfile.TemporaryDirectory(prefix=Resource.getPath("outputs/")) as tmpDir:
        stateId = "ab8704b0bc2a2342"
        stateRootPath = Path(tmpDir) / stateId
        os.makedirs(stateRootPath)

        groupingMapFilePath = stateRootPath / "groupingMap.json"
        localDataService._constructCalibrationStateRoot = mock.Mock(return_value=stateRootPath)
>>>>>>> 8483f88a
        defaultGroupingMap = GroupingMap.parse_file(Resource.getPath("inputs/pixel_grouping/defaultGroupingMap.json"))
        localDataService._readDefaultGroupingMap = mock.Mock(return_value=defaultGroupingMap)
        assert localDataService._constructCalibrationStateRoot().exists()
        localDataService._prepareStateRoot(stateId)


def test_prepareStateRoot_writes_grouping_map():
    # Test that the first time a <state root> directory is initialized,
    #   the `StateConfig.groupingMap` is written to the directory.
    localDataService = LocalDataService()
<<<<<<< HEAD
    stateId = "ab8704b0bc2a2342"
    with state_root_redirect(localDataService, stateId=stateId):
=======

    with tempfile.TemporaryDirectory(prefix=Resource.getPath("outputs/")) as tmpDir:
        stateId = "ab8704b0bc2a2342"
        stateRootPath = Path(tmpDir) / stateId
        groupingMapFilePath = stateRootPath / "groupingMap.json"
        localDataService._constructCalibrationStateRoot = mock.Mock(return_value=stateRootPath)
>>>>>>> 8483f88a
        defaultGroupingMap = GroupingMap.parse_file(Resource.getPath("inputs/pixel_grouping/defaultGroupingMap.json"))
        localDataService._readDefaultGroupingMap = mock.Mock(return_value=defaultGroupingMap)

        assert not localDataService._groupingMapPath(stateId).exists()
        localDataService._prepareStateRoot(stateId)
        assert localDataService._groupingMapPath(stateId).exists()


def test_prepareStateRoot_sets_grouping_map_stateid():
    # Test that the first time a <state root> directory is initialized,
    #   the 'stateId' of the `StateConfig.groupingMap` is set to match that of the state.
    localDataService = LocalDataService()
<<<<<<< HEAD
    stateId = "ab8704b0bc2a2342"
    with state_root_redirect(localDataService, stateId=stateId):
=======

    with tempfile.TemporaryDirectory(prefix=Resource.getPath("outputs/")) as tmpDir:
        stateId = "ab8704b0bc2a2342"
        stateRootPath = Path(tmpDir) / stateId
        groupingMapFilePath = stateRootPath / "groupingMap.json"
        localDataService._constructCalibrationStateRoot = mock.Mock(return_value=stateRootPath)
>>>>>>> 8483f88a
        defaultGroupingMap = GroupingMap.parse_file(Resource.getPath("inputs/pixel_grouping/defaultGroupingMap.json"))
        localDataService._readDefaultGroupingMap = mock.Mock(return_value=defaultGroupingMap)

        localDataService._prepareStateRoot(stateId)

        groupingMap = GroupingMap.parse_file(localDataService._groupingMapPath(stateId))
        assert groupingMap.stateId == stateId


def test_prepareStateRoot_no_default_grouping_map():
    # Test that the first time a <state root> directory is initialized,
    #   the 'defaultGroupingMap.json' at Config['instrument.calibration.powder.grouping.home']
    #   is required to exist.
    localDataService = LocalDataService()
    stateId = "ab8704b0bc2a2342"
    with state_root_redirect(localDataService, stateId=stateId):
        defaultGroupingMapFilePath = Resource.getPath("inputs/pixel_grouping/does_not_exist.json")
        with pytest.raises(  # noqa: PT012
            FileNotFoundError,
            match=f'required default grouping-schema map "{defaultGroupingMapFilePath}" does not exist',
        ):
<<<<<<< HEAD
=======
            localDataService._constructCalibrationStateRoot = mock.Mock(return_value=stateRootPath)
>>>>>>> 8483f88a
            localDataService._defaultGroupingMapPath = mock.Mock(return_value=Path(defaultGroupingMapFilePath))
            localDataService._prepareStateRoot(stateId)


def test_prepareStateRoot_does_not_overwrite_grouping_map():
    # If a 'groupingMap.json' file already exists at the <state root> directory,
    #   it should not be overwritten.
    localDataService = LocalDataService()
<<<<<<< HEAD
    stateId = "ab8704b0bc2a2342"
    with state_root_redirect(localDataService, stateId=stateId):
        localDataService._constructCalibrationStateRoot().mkdir()
        defaultGroupingMapFilePath = Resource.getPath("inputs/pixel_grouping/defaultGroupingMap.json")
=======

    with tempfile.TemporaryDirectory(prefix=Resource.getPath("outputs/")) as tmpDir:
        stateId = "ab8704b0bc2a2342"
        stateRootPath = Path(tmpDir) / stateId
        os.makedirs(stateRootPath)

        defaultGroupingMapFilePath = Path(Resource.getPath("inputs/pixel_grouping/defaultGroupingMap.json"))
        groupingMapFilePath = stateRootPath / "groupingMap.json"
>>>>>>> 8483f88a

        # Write a 'groupingMap.json' file to the <state root>, but with a different stateId;
        #   note that the _value_ of the stateId field is _not_ validated at this stage, except for its format.
        groupingMap = GroupingMap.parse_file(defaultGroupingMapFilePath)
        otherStateId = "bbbbaaaabbbbeeee"
        groupingMap.coerceStateId(otherStateId)
        write_model_pretty(groupingMap, localDataService._groupingMapPath(stateId))

<<<<<<< HEAD
=======
        localDataService._constructCalibrationStateRoot = mock.Mock(return_value=stateRootPath)
>>>>>>> 8483f88a
        defaultGroupingMap = GroupingMap.parse_file(defaultGroupingMapFilePath)
        localDataService._readDefaultGroupingMap = mock.Mock(return_value=defaultGroupingMap)
        localDataService._prepareStateRoot(stateId)

        groupingMap = GroupingMap.parse_file(localDataService._groupingMapPath(stateId))
        assert groupingMap.stateId == otherStateId


def test_writeGroupingMap_relative_paths():
    # Test that '_writeGroupingMap' preserves relative-path information.
    localDataService = LocalDataService()
    savePath = Config._config["instrument"]["calibration"]["powder"]["grouping"]["home"]
    try:
        Config._config["instrument"]["calibration"]["powder"]["grouping"]["home"] = Resource.getPath(
            "inputs/pixel_grouping/"
        )

        with tempfile.TemporaryDirectory(prefix=Resource.getPath("outputs/")) as tmpDir:
            stateId = "ab8704b0bc2a2342"
            stateRootPath = Path(tmpDir) / stateId
            os.makedirs(stateRootPath)

            defaultGroupingMapFilePath = Resource.getPath("inputs/pixel_grouping/defaultGroupingMap.json")
            groupingMapFilePath = stateRootPath / "groupingMap.json"
            localDataService._groupingMapPath = mock.Mock(return_value=groupingMapFilePath)

            # Write a 'groupingMap.json' file to the <state root>, with the _correct_ stateId;
            #   note that the _value_ of the stateId field is _not_ validated at this stage, except for its format.
            with open(defaultGroupingMapFilePath, "r") as file:
                groupingMap = parse_raw_as(GroupingMap, file.read())
            groupingMap.coerceStateId(stateId)
            localDataService._writeGroupingMap(stateId, groupingMap)

            # read it back
            groupingMap = GroupingMap.parse_file(groupingMapFilePath)
            defaultGroupingMap = GroupingMap.parse_file(defaultGroupingMapFilePath)

            # test that relative paths are preserved
            relativePathCount = 0
            for n, focusGroup in enumerate(groupingMap.liteFocusGroups):
                assert focusGroup == defaultGroupingMap.liteFocusGroups[n]
                if not Path(focusGroup.definition).is_absolute():
                    relativePathCount += 1
            for n, focusGroup in enumerate(groupingMap.nativeFocusGroups):
                assert focusGroup == defaultGroupingMap.nativeFocusGroups[n]
                if not Path(focusGroup.definition).is_absolute():
                    relativePathCount += 1
            assert relativePathCount > 0
    finally:
        Config._config["instrument"]["calibration"]["powder"]["grouping"]["home"] = savePath


@mock.patch(ThisService + "GetIPTS")
def test_calibrationFileExists(GetIPTS):  # noqa ARG002
<<<<<<< HEAD
    localDataService = LocalDataService()
    stateId = "ab8704b0bc2a2342"
    with state_root_redirect(localDataService, stateId=stateId) as tmpRoot:
        tmpRoot.path().mkdir()
=======
    with tempfile.TemporaryDirectory(prefix=Resource.getPath("outputs/")) as tmpDir:
        assert Path(tmpDir).exists()
        localDataService = LocalDataService()
        localDataService._generateStateId = mock.Mock(return_value=("ab8704b0bc2a2342", None))
        localDataService._constructCalibrationStateRoot = mock.Mock(return_value=Path(tmpDir))
>>>>>>> 8483f88a
        runNumber = "654321"
        assert localDataService.checkCalibrationFileExists(runNumber)


@mock.patch(ThisService + "GetIPTS")
def test_calibrationFileExists_stupid_number(GetIPTS):
    localDataService = LocalDataService()

    # try with a non-number
    runNumber = "fruitcake"
    assert not localDataService.checkCalibrationFileExists(runNumber)
    assert not GetIPTS.called

    # try with a too-small number
    runNumber = "7"
    assert not localDataService.checkCalibrationFileExists(runNumber)
    assert not GetIPTS.called


@mock.patch(ThisService + "GetIPTS")
def test_calibrationFileExists_bad_ipts(GetIPTS):
    GetIPTS.side_effect = RuntimeError("YOU IDIOT!")
    with tempfile.TemporaryDirectory(prefix=Resource.getPath("outputs/")) as tmpDir:
        assert Path(tmpDir).exists()
        localDataService = LocalDataService()
        runNumber = "654321"
        assert not localDataService.checkCalibrationFileExists(runNumber)


@mock.patch(ThisService + "GetIPTS")
def test_calibrationFileExists_not(GetIPTS):  # noqa ARG002
    localDataService = LocalDataService()
    stateId = "ab8704b0bc2a2342"
    with state_root_redirect(localDataService, stateId=stateId) as tmpRoot:
        nonExistentPath = tmpRoot.path() / "1755"
        assert not nonExistentPath.exists()
<<<<<<< HEAD
=======
        localDataService._constructCalibrationStateRoot = mock.Mock(return_value=nonExistentPath)
>>>>>>> 8483f88a
        runNumber = "654321"
        assert not localDataService.checkCalibrationFileExists(runNumber)


@mock.patch(ThisService + "GetIPTS")
def test_getIPTS(mockGetIPTS):
    mockGetIPTS.return_value = "nowhere/"
    localDataService = LocalDataService()
    runNumber = "123456"
    res = localDataService.getIPTS(runNumber)
    assert res == mockGetIPTS.return_value
    assert mockGetIPTS.called_with(
        runNumber=runNumber,
        instrumentName=Config["instrument.name"],
    )
    res = localDataService.getIPTS(runNumber, "CRACKLE")
    assert res == mockGetIPTS.return_value
    assert mockGetIPTS.called_with(
        runNumber=runNumber,
        instrumentName="CRACKLE",
    )


# NOTE this test calls `GetIPTS` (via `getIPTS`) with no mocks
# this is intentional, to ensure it is being called correctly
def test_getIPTS_cache():
    localDataService = LocalDataService()
    localDataService.getIPTS.cache_clear()
    assert localDataService.getIPTS.cache_info() == functools._CacheInfo(hits=0, misses=0, maxsize=128, currsize=0)

    # test data
    instrument = "SNAP"
    runNumber = "123"
    key = (runNumber, instrument)
    correctIPTS = Path(Resource.getPath("inputs/testInstrument/IPTS-456"))
    incorrectIPTS = Path(Resource.getPath("inputs/testInstrument/IPTS-789"))

    # direct GetIPTS to look in the exact folder where it should look
    # it is very stupid, so if you don't tell it exactly then it won't look there
<<<<<<< HEAD
    with amend_config(data_dir=correctIPTS + "nexus/"):
=======
    with amend_config(data_dir=str(correctIPTS / "nexus")):
>>>>>>> 8483f88a
        res = localDataService.getIPTS(*key)
        assert res == str(correctIPTS) + os.sep
        assert localDataService.getIPTS.cache_info() == functools._CacheInfo(hits=0, misses=1, maxsize=128, currsize=1)

        # call again and make sure the cached value is being returned
        res = localDataService.getIPTS(*key)
        assert res == str(correctIPTS) + os.sep

        # WARNING: For this test: mocking `GetIPTS` at the module level is also possible,
        #   but this was not implemented correctly previously.
        #   If that approach is taken, the important thing is to make sure
        #   that the mock is _removed_ at the end of the test.
        #   Note that `localDataService.GetIPTS` is not the same thing as
        #   `LocalDataService <module>.GetIPTS`.
        #   For these tests, the @Singleton aspect of the class is removed,
        #   but that doesn't mean that changes to the module won't affect
        #   other tests.

        assert localDataService.getIPTS.cache_info() == functools._CacheInfo(hits=1, misses=1, maxsize=128, currsize=1)

    # now try it again, but with another IPTS directory
    with amend_config(data_dir=str(incorrectIPTS / "nexus")):
        # previous correct value should still be the cached value
        res = localDataService.getIPTS(*key)
        assert res == str(correctIPTS) + os.sep
        assert localDataService.getIPTS.cache_info() == functools._CacheInfo(hits=2, misses=1, maxsize=128, currsize=1)

        # clear the cache,  make sure the new value is being returned
        localDataService.getIPTS.cache_clear()
        res = localDataService.getIPTS(*key)
        assert res == str(incorrectIPTS) + os.sep
        assert localDataService.getIPTS.cache_info() == functools._CacheInfo(hits=0, misses=1, maxsize=128, currsize=1)


def test_workspaceIsInstance():
    localDataService = LocalDataService()
    # Create a sample workspace.
    testWS0 = "test_ws"
    LoadEmptyInstrument(
        Filename=fakeInstrumentFilePath,
        OutputWorkspace=testWS0,
    )
    assert mtd.doesExist(testWS0)
    assert localDataService.workspaceIsInstance(testWS0, MatrixWorkspace)

    # Create diffraction-calibration table and mask workspaces.
    tableWS = "test_table"
    maskWS = "test_mask"
    createCompatibleDiffCalTable(tableWS, testWS0)
    createCompatibleMask(maskWS, testWS0, fakeInstrumentFilePath)
    assert mtd.doesExist(tableWS)
    assert mtd.doesExist(maskWS)
    assert localDataService.workspaceIsInstance(tableWS, ITableWorkspace)
    assert localDataService.workspaceIsInstance(maskWS, MaskWorkspace)
    mtd.clear()


def test_workspaceIsInstance_no_ws():
    localDataService = LocalDataService()
    # A sample workspace which doesn't exist.
    testWS0 = "test_ws"
    assert not mtd.doesExist(testWS0)
    assert not localDataService.workspaceIsInstance(testWS0, MatrixWorkspace)


def test_write_model_pretty_StateConfig_excludes_grouping_map():
    # At present there is no `writeStateConfig` method, and there is no `readStateConfig` that doesn't
    #   actually build up the `StateConfig` from its components.
    # This test verifies that `GroupingMap` is excluded from any future `StateConfig` JSON serialization.
    localDataService = LocalDataService()
    localDataService.getIPTS = mock.Mock(return_value="IPTS-123")
    localDataService._readPVFile = mock.Mock()
    fileMock = mock.Mock()
    localDataService._readPVFile.return_value = fileMock
    localDataService._generateStateId = mock.Mock()
    localDataService._generateStateId.return_value = ("ab8704b0bc2a2342", None)
    localDataService.readCalibrationState = mock.Mock()
    localDataService.readCalibrationState.return_value = Calibration.parse_file(
        Resource.getPath("inputs/calibration/CalibrationParameters.json")
    )

    localDataService._groupingMapPath = mock.Mock()
    localDataService._groupingMapPath.return_value = Path(Resource.getPath("inputs/pixel_grouping/groupingMap.json"))
    stateGroupingMap = GroupingMap.parse_file(Resource.getPath("inputs/pixel_grouping/groupingMap.json"))
    localDataService._readGroupingMap = mock.Mock()
    localDataService._readGroupingMap.return_value = stateGroupingMap

    localDataService.instrumentConfig = getMockInstrumentConfig()

    actual = localDataService.readStateConfig("57514", True)
    with tempfile.TemporaryDirectory(prefix=Resource.getPath("outputs/")) as tempdir:
        stateConfigPath = Path(tempdir) / "stateConfig.json"
        write_model_pretty(actual, stateConfigPath)
        # read it back in:
        stateConfig = None
        with open(stateConfigPath, "r") as file:
            stateConfig = parse_raw_as(StateConfig, file.read())
        assert stateConfig.groupingMap is None


def test_readRunConfig():
    # test of public `readRunConfig` method
    localDataService = LocalDataService()
    localDataService._readRunConfig = mock.Mock()
    localDataService._readRunConfig.return_value = "57514"
    actual = localDataService.readRunConfig(mock.Mock())
    assert actual is not None
    assert actual == "57514"


def test__readRunConfig():
    # Test of private `_readRunConfig` method
    localDataService = LocalDataService()
    localDataService.getIPTS = mock.Mock(return_value="IPTS-123")
    localDataService.instrumentConfig = getMockInstrumentConfig()
    actual = localDataService._readRunConfig("57514")
    assert actual is not None
    assert actual.runNumber == "57514"


@mock.patch("h5py.File", return_value="not None")
def test_readPVFile(h5pyMock):  # noqa: ARG001
    localDataService = LocalDataService()
    localDataService.instrumentConfig = getMockInstrumentConfig()
    localDataService._constructPVFilePath = mock.Mock()
    localDataService._constructPVFilePath.return_value = Path(Resource.getPath("./"))
    actual = localDataService._readPVFile(mock.Mock())
    assert actual is not None


def test__generateStateId():
    localDataService = LocalDataService()
    localDataService._readPVFile = mock.Mock()
    fileMock = mock.Mock()
    localDataService._readPVFile.return_value = fileMock
    fileMock.get.side_effect = [[0.1], [0.1], [0.1], [0.1], [1], [0.1], [0.1]]
    actual, _ = localDataService._generateStateId("12345")
    assert actual == "9618b936a4419a6e"


def test__generateStateId_cache():
    localDataService = LocalDataService()
    localDataService._generateStateId.cache_clear()
    assert localDataService._generateStateId.cache_info() == functools._CacheInfo(
        hits=0, misses=0, maxsize=128, currsize=0
    )

    localDataService._readPVFile = mock.Mock()
    fileMock = mock.Mock()
    localDataService._readPVFile.return_value = fileMock
    fileMock.get.side_effect = [
        [0.1],
        [0.1],
        [0.1],
        [0.1],
        [1],
        [0.1],
        [0.1],  # => "9618b936a4419a6e"
        [0.2],
        [0.2],
        [0.2],
        [0.2],
        [1],
        [0.2],
        [0.2],
    ]
    stateSHA1 = "9618b936a4419a6e"
    stateSHA2 = "fa0bb25b44874edb"

    actual, _ = localDataService._generateStateId("12345")
    assert actual == stateSHA1
    assert localDataService._generateStateId.cache_info() == functools._CacheInfo(
        hits=0, misses=1, maxsize=128, currsize=1
    )

    # check cached value
    actual, _ = localDataService._generateStateId("12345")
    assert actual == stateSHA1
    assert localDataService._generateStateId.cache_info() == functools._CacheInfo(
        hits=1, misses=1, maxsize=128, currsize=1
    )

    # check a different value
    actual, _ = localDataService._generateStateId("67890")
    assert actual == stateSHA2
    assert localDataService._generateStateId.cache_info() == functools._CacheInfo(
        hits=1, misses=2, maxsize=128, currsize=2
    )
    # ... and its cached value
    actual, _ = localDataService._generateStateId("67890")
    assert actual == stateSHA2
    assert localDataService._generateStateId.cache_info() == functools._CacheInfo(
        hits=2, misses=2, maxsize=128, currsize=2
    )


def test__findMatchingFileList():
    localDataService = LocalDataService()
    localDataService.instrumentConfig = getMockInstrumentConfig()
    actual = localDataService._findMatchingFileList(Resource.getPath("inputs/SNAPInstPrm.json"), False)
    assert actual is not None
    assert len(actual) == 1


def test_readCalibrationIndexMissing():
    localDataService = LocalDataService()
    localDataService.instrumentConfig = mock.Mock()
    localDataService._generateStateId = mock.Mock()
    localDataService._generateStateId.return_value = ("123", "456")
    localDataService._readReductionParameters = mock.Mock()
    localDataService._constructCalibrationStateRoot = mock.Mock()
    localDataService._constructCalibrationStateRoot.return_value = Resource.getPath("outputs")
    assert len(localDataService.readCalibrationIndex("123", True)) == 0


def test_readNormalizationIndexMissing():
    localDataService = LocalDataService()
    localDataService.instrumentConfig = mock.Mock()
    localDataService._generateStateId = mock.Mock()
    localDataService._generateStateId.return_value = ("123", "456")
    localDataService._readReductionParameters = mock.Mock()
    localDataService._constructCalibrationStateRoot = mock.Mock()
    localDataService._constructCalibrationStateRoot.return_value = Resource.getPath("outputs")
    assert len(localDataService.readNormalizationIndex("123", True)) == 0


def test_writeCalibrationIndexEntry():
    localDataService = LocalDataService()
    localDataService.instrumentConfig = mock.Mock()
    localDataService._generateStateId = mock.Mock()
    localDataService._generateStateId.return_value = ("123", "456")
    localDataService._readReductionParameters = mock.Mock()
    localDataService._constructCalibrationStatePath = mock.Mock()
    localDataService._constructCalibrationStatePath.return_value = Path(Resource.getPath("outputs"))
    expectedFilePath = Path(Resource.getPath("outputs")) / "CalibrationIndex.json"
    localDataService.writeCalibrationIndexEntry(
        CalibrationIndexEntry(runNumber="57514", useLiteMode=True, comments="test comment", author="test author"),
    )
    assert expectedFilePath.exists()

    fileContent = ""
    with open(expectedFilePath, "r") as indexFile:
        fileContent = indexFile.read()
    os.remove(expectedFilePath)
    assert len(fileContent) > 0

    actualEntries = parse_raw_as(List[CalibrationIndexEntry], fileContent)
    assert len(actualEntries) > 0
    assert actualEntries[0].runNumber == "57514"

    # def test_writeNormalizationIndexEntry():
    localDataService = LocalDataService()
    localDataService.instrumentConfig = mock.Mock()
    localDataService._generateStateId = mock.Mock()
    localDataService._generateStateId.return_value = ("123", "456")
    localDataService._readReductionParameters = mock.Mock()
    localDataService._constructNormalizationStatePath = mock.Mock()
    localDataService._constructNormalizationStatePath.return_value = Path(Resource.getPath("outputs"))
    expectedFilePath = Path(Resource.getPath("outputs")) / "NormalizationIndex.json"
    localDataService.writeNormalizationIndexEntry(
        NormalizationIndexEntry(
            runNumber="57514",
            useLiteMode=True,
            backgroundRunNumber="58813",
            comments="test comment",
            author="test author",
        ),
    )
    assert expectedFilePath.exists()

    fileContent = ""
    with open(expectedFilePath, "r") as indexFile:
        fileContent = indexFile.read()
    os.remove(expectedFilePath)
    assert len(fileContent) > 0

    actualEntries = parse_raw_as(List[NormalizationIndexEntry], fileContent)
    assert len(actualEntries) > 0
    assert actualEntries[0].runNumber == "57514"


def test_readCalibrationIndexExisting():
    localDataService = LocalDataService()
    localDataService.instrumentConfig = mock.Mock()
    localDataService._generateStateId = mock.Mock()
    localDataService._generateStateId.return_value = ("123", "456")
    localDataService._readReductionParameters = mock.Mock()
    localDataService._constructCalibrationStatePath = mock.Mock()
    localDataService._constructCalibrationStatePath.return_value = Path(Resource.getPath("outputs"))
    expectedFilePath = Path(Resource.getPath("outputs")) / "CalibrationIndex.json"
    localDataService.writeCalibrationIndexEntry(
        CalibrationIndexEntry(runNumber="57514", useLiteMode=True, comments="test comment", author="test author"),
    )
    actualEntries = localDataService.readCalibrationIndex("57514", True)
    os.remove(expectedFilePath)

    assert len(actualEntries) > 0
    assert actualEntries[0].runNumber == "57514"


def test_readNormalizationIndexExisting():
    localDataService = LocalDataService()
    localDataService.instrumentConfig = mock.Mock()
    localDataService._generateStateId = mock.Mock()
    localDataService._generateStateId.return_value = ("123", "456")
    localDataService._readReductionParameters = mock.Mock()
    localDataService._constructNormalizationStatePath = mock.Mock()
    localDataService._constructNormalizationStatePath.return_value = Path(Resource.getPath("outputs"))
    expectedFilePath = Path(Resource.getPath("outputs")) / "NormalizationIndex.json"
    localDataService.writeNormalizationIndexEntry(
        NormalizationIndexEntry(
            runNumber="57514",
            useLiteMode=True,
            backgroundRunNumber="58813",
            comments="test comment",
            author="test author",
        )
    )
    actualEntries = localDataService.readNormalizationIndex("57514", True)
    os.remove(expectedFilePath)

    assert len(actualEntries) > 0
    assert actualEntries[0].runNumber == "57514"


def readReductionIngredientsFromFile():
    with Resource.open("/inputs/calibration/ReductionIngredients.json", "r") as f:
        return ReductionIngredients.parse_raw(f.read())


def test_readWriteCalibrationRecord_version_numbers():
    localDataService = LocalDataService()
    stateId = "ab8704b0bc2a2342"
    testCalibrationRecord_v0001 = CalibrationRecord.parse_raw(
        Resource.read("inputs/calibration/CalibrationRecord_v0001.json")
    )
    testCalibrationRecord_v0002 = CalibrationRecord.parse_raw(
        Resource.read("inputs/calibration/CalibrationRecord_v0002.json")
    )
    with state_root_redirect(localDataService, stateId=stateId):
        localDataService.instrumentConfig = mock.Mock()
<<<<<<< HEAD
=======
        localDataService._generateStateId = mock.Mock()
        localDataService._generateStateId.return_value = ("ab8704b0bc2a2342", None)
        localDataService._readReductionParameters = mock.Mock()
        localDataService._constructCalibrationStateRoot = mock.Mock()
        localDataService._constructCalibrationStateRoot.return_value = Path(tempdir)
        localDataService.groceryService = mock.Mock()
>>>>>>> 8483f88a
        # WARNING: 'writeCalibrationRecord' modifies <incoming record>.version,
        #   and <incoming record>.calibrationFittingIngredients.version.

        # write: version == 1
        localDataService.writeCalibrationRecord(testCalibrationRecord_v0001)
        actualRecord = localDataService.readCalibrationRecord("57514", useLiteMode=True)
        assert actualRecord.version == 1
        assert actualRecord.calibrationFittingIngredients.version == 1

        # write: version == 2
        localDataService.writeCalibrationRecord(testCalibrationRecord_v0002)
        actualRecord = localDataService.readCalibrationRecord("57514", useLiteMode=True)
        assert actualRecord.version == 2
        assert actualRecord.calibrationFittingIngredients.version == 2
    assert actualRecord.runNumber == "57514"
    assert actualRecord == testCalibrationRecord_v0002


##
def test_readWriteCalibrationRecord_specified_version():
    localDataService = LocalDataService()
    stateId = "ab8704b0bc2a2342"
    testCalibrationRecord_v0001 = CalibrationRecord.parse_raw(
        Resource.read("inputs/calibration/CalibrationRecord_v0001.json")
    )
    testCalibrationRecord_v0002 = CalibrationRecord.parse_raw(
        Resource.read("inputs/calibration/CalibrationRecord_v0002.json")
    )
    with state_root_redirect(localDataService, stateId=stateId):
        localDataService.instrumentConfig = mock.Mock()
<<<<<<< HEAD
=======
        localDataService._generateStateId = mock.Mock()
        localDataService._generateStateId.return_value = ("ab8704b0bc2a2342", None)
        localDataService._readReductionParameters = mock.Mock()
        localDataService._constructCalibrationStateRoot = mock.Mock()
        localDataService._constructCalibrationStateRoot.return_value = Path(tempdir)
        localDataService.groceryService = mock.Mock()
>>>>>>> 8483f88a
        # WARNING: 'writeCalibrationRecord' modifies <incoming record>.version,
        #   and <incoming record>.calibrationFittingIngredients.version.

        # Important: start with version > 1: should not depend on any existing directory structure!

        # write: version == 3
        localDataService.writeCalibrationRecord(testCalibrationRecord_v0001, version="3")
        actualRecord = localDataService.readCalibrationRecord("57514", useLiteMode=True, version="3")
        assert actualRecord.version == 3
        assert actualRecord.calibrationFittingIngredients.version == 3

        # write: version == 4
        localDataService.writeCalibrationRecord(testCalibrationRecord_v0002, version="4")
        actualRecord = localDataService.readCalibrationRecord("57514", useLiteMode=True, version="3")
        assert actualRecord.version == 3
        actualRecord = localDataService.readCalibrationRecord("57514", useLiteMode=True, version="4")
        assert actualRecord.version == 4


def test_readWriteCalibrationRecord_with_version():
    localDataService = LocalDataService()
    stateId = "ab8704b0bc2a2342"
    with state_root_redirect(localDataService, stateId=stateId):
        localDataService.instrumentConfig = mock.Mock()
<<<<<<< HEAD
=======
        localDataService._generateStateId = mock.Mock()
        localDataService._generateStateId.return_value = ("123", "456")
        localDataService._readReductionParameters = mock.Mock()
        localDataService._constructCalibrationStateRoot = mock.Mock()
        localDataService._constructCalibrationStateRoot.return_value = Path(tempdir)
        localDataService.groceryService = mock.Mock()
>>>>>>> 8483f88a
        localDataService.writeCalibrationRecord(
            CalibrationRecord.parse_raw(Resource.read("inputs/calibration/CalibrationRecord_v0001.json"))
        )
        actualRecord = localDataService.readCalibrationRecord("57514", True, "1")
    assert actualRecord.runNumber == "57514"
    assert actualRecord.version == 1


def test_readWriteCalibrationRecord():
    localDataService = LocalDataService()
    stateId = "ab8704b0bc2a2342"
    testCalibrationRecord = CalibrationRecord.parse_raw(
        Resource.read("inputs/calibration/CalibrationRecord_v0001.json")
    )
    with state_root_redirect(localDataService, stateId=stateId):
        localDataService.instrumentConfig = mock.Mock()
<<<<<<< HEAD
=======
        localDataService._generateStateId = mock.Mock()
        localDataService._generateStateId.return_value = ("ab8704b0bc2a2342", None)
        localDataService._readReductionParameters = mock.Mock()
        localDataService._constructCalibrationStateRoot = mock.Mock()
        localDataService._constructCalibrationStateRoot.return_value = Path(tempdir)
        localDataService.groceryService = mock.Mock()
>>>>>>> 8483f88a
        localDataService.writeCalibrationRecord(testCalibrationRecord)
        actualRecord = localDataService.readCalibrationRecord("57514", useLiteMode=True)
    assert actualRecord.runNumber == "57514"
    assert actualRecord == testCalibrationRecord


def test_writeCalibrationWorkspaces():
    localDataService = LocalDataService()
    stateId = "ab8704b0bc2a2342"
    testCalibrationRecord = CalibrationRecord.parse_raw(
        Resource.read("inputs/calibration/CalibrationRecord_v0001.json")
    )
<<<<<<< HEAD
    with state_root_redirect(localDataService, stateId=stateId):
        basePath = localDataService._constructCalibrationDataPath(testCalibrationRecord.runNumber, True, 1)
=======
    with tempfile.TemporaryDirectory(dir=path, suffix=os.sep) as basePath:
        basePath = Path(basePath)
        mockConstructCalibrationDataPath.return_value = basePath
>>>>>>> 8483f88a

        # Workspace names need to match the names that are used in the test record.
        workspaces = testCalibrationRecord.workspaces.copy()
        runNumber = testCalibrationRecord.runNumber
        version = testCalibrationRecord.version
        outputTOFWSName, outputDSPWSName = workspaces.pop(wngt.DIFFCAL_OUTPUT)
        tableWSName = workspaces.pop(wngt.DIFFCAL_TABLE)[0]
        maskWSName = workspaces.pop(wngt.DIFFCAL_MASK)[0]
        if workspaces:
            raise RuntimeError(f"unexpected workspace-types in record.workspaces: {workspaces}")

        # Create sample workspaces.
        CreateSampleWorkspace(
            OutputWorkspace=outputTOFWSName,
            Function="One Peak",
            NumBanks=1,
            NumMonitors=1,
            BankPixelWidth=5,
            NumEvents=500,
            Random=True,
            XUnit="TOF",
            XMin=0,
            XMax=8000,
            BinWidth=100,
        )
        LoadInstrument(
            Workspace=outputTOFWSName,
            Filename=fakeInstrumentFilePath,
            RewriteSpectraMap=True,
        )
        CreateSampleWorkspace(
            OutputWorkspace=outputDSPWSName,
            Function="One Peak",
            NumBanks=1,
            NumMonitors=1,
            BankPixelWidth=5,
            NumEvents=500,
            Random=True,
            XUnit="DSP",
            XMin=0,
            XMax=8000,
            BinWidth=100,
        )
        LoadInstrument(
            Workspace=outputDSPWSName,
            Filename=fakeInstrumentFilePath,
            RewriteSpectraMap=True,
        )
        assert mtd.doesExist(outputTOFWSName)
        assert mtd.doesExist(outputDSPWSName)

        # Create diffraction-calibration table and mask workspaces.
        createCompatibleDiffCalTable(tableWSName, outputTOFWSName)
        createCompatibleMask(maskWSName, outputTOFWSName, fakeInstrumentFilePath)
        assert mtd.doesExist(tableWSName)
        assert mtd.doesExist(maskWSName)

        localDataService.writeCalibrationWorkspaces(testCalibrationRecord)

        diffCalFilename = Path(wng.diffCalTable().runNumber(runNumber).version(version).build() + ".h5")
        for wsNames in testCalibrationRecord.workspaces.values():
            for wsName in wsNames:
                ws = mtd[wsName]
                filename = (
                    Path(wsName + Config["calibration.diffraction.output.extension"])
                    if not (isinstance(ws, ITableWorkspace) or isinstance(ws, MaskWorkspace))
                    else diffCalFilename
                )
                assert (basePath / filename).exists()
        mtd.clear()


def test_writeCalibrationWorkspaces_no_units():
    # test that diffraction-calibration output workspace names require units
    localDataService = LocalDataService()
    localDataService.writeWorkspace = mock.Mock()
    localDataService._constructCalibrationDataPath = mock.Mock(return_value="not/a/path")
    testCalibrationRecord = CalibrationRecord.parse_raw(
        Resource.read("inputs/calibration/CalibrationRecord_v0001.json")
    )
    testCalibrationRecord.workspaces = {
        wngt.DIFFCAL_OUTPUT: ["_diffoc_057514_v0001", "_dsp_diffoc_057514_v0001"],
        wngt.DIFFCAL_TABLE: ["_diffract_consts_057514_v0001"],
        wngt.DIFFCAL_MASK: ["_diffract_consts_mask_057514_v0001"],
    }
    with pytest.raises(  # noqa: PT012
        RuntimeError,
        match=f"cannot save a workspace-type: {wngt.DIFFCAL_OUTPUT} without a units token in its name",
    ):
        localDataService.writeCalibrationWorkspaces(testCalibrationRecord)


def test_readWriteNormalizationRecord_version_numbers():
    stateId = "ab8704b0bc2a2342"
    testNormalizationRecord = NormalizationRecord.parse_raw(
        Resource.read("inputs/normalization/NormalizationRecord.json")
    )
    useLiteMode = True
    testNormalizationRecord.useLiteMode = useLiteMode
    testNormalizationRecord.version = VERSION_START
<<<<<<< HEAD
    localDataService = LocalDataService()
    with state_root_redirect(localDataService, stateId=stateId):
=======
    with tempfile.TemporaryDirectory(prefix=Resource.getPath("outputs/")) as tempdir:
        localDataService = LocalDataService()
        localDataService.instrumentConfig = mock.Mock()
        localDataService._generateStateId = mock.Mock()
        localDataService._generateStateId.return_value = ("ab8704b0bc2a2342", None)
        localDataService._readReductionParameters = mock.Mock()
        localDataService._constructNormalizationStatePath = mock.Mock()
        localDataService._constructNormalizationStatePath.return_value = Path(tempdir)
        localDataService.groceryService = mock.Mock()
>>>>>>> 8483f88a
        # WARNING: 'writeNormalizationRecord' modifies <incoming record>.version,
        # and <incoming record>.normalization.version.

        # write: version == VERSION_START + 1
        testVersion = VERSION_START + 1
        testNormalizationRecord.version = testVersion
        localDataService.writeNormalizationRecord(testNormalizationRecord)
        actualRecord = localDataService.readNormalizationRecord("57514", useLiteMode)
        assert actualRecord.version == testVersion
        assert actualRecord.calibration.version == testVersion
        assert actualRecord.useLiteMode == useLiteMode

        # write: version == VERSION_START + 2
        testVersion = VERSION_START + 2
        localDataService.writeNormalizationRecord(testNormalizationRecord)
        actualRecord = localDataService.readNormalizationRecord("57514", useLiteMode)
        assert actualRecord.version == testVersion
        assert actualRecord.calibration.version == testVersion
        assert actualRecord.useLiteMode == useLiteMode
    assert actualRecord.runNumber == "57514"
    assert actualRecord == testNormalizationRecord


def test_readWriteNormalizationRecord_specified_version():
    stateId = "ab8704b0bc2a2342"
    runNumber = "57514"
    useLiteMode = False

    testNormalizationRecord = NormalizationRecord.parse_raw(
        Resource.read("inputs/normalization/NormalizationRecord.json")
    )
    testNormalizationRecord.version = VERSION_START
    testNormalizationRecord.useLiteMode = useLiteMode
    localDataService = LocalDataService()
    with state_root_redirect(localDataService, stateId=stateId):
        localDataService.instrumentConfig = mock.Mock()
<<<<<<< HEAD
=======
        localDataService._generateStateId = mock.Mock()
        localDataService._generateStateId.return_value = ("ab8704b0bc2a2342", None)
        localDataService._readReductionParameters = mock.Mock()
        localDataService._constructNormalizationStatePath = mock.Mock()
        localDataService._constructNormalizationStatePath.return_value = Path(tempdir)
        localDataService.groceryService = mock.Mock()
>>>>>>> 8483f88a
        # WARNING: 'writeNormalizationRecord' modifies <incoming record>.version,
        # and <incoming record>.normalization.version.

        # Important to include version steps > 1: should not depend on any existing directory structure!

        # write: version == VERSION_START + 1
        firstVersion = VERSION_START + 1
        localDataService.writeNormalizationRecord(testNormalizationRecord)
        actualRecord = localDataService.readNormalizationRecord(runNumber, useLiteMode)
        assert actualRecord.version == firstVersion
        assert actualRecord.calibration.version == firstVersion
        assert actualRecord.useLiteMode == useLiteMode
<<<<<<< HEAD
        assert localDataService.getNormalizationRecordPath(runNumber, useLiteMode, firstVersion).exists()
=======
        assert (Path(tempdir) / wnvf.fileVersion(firstVersion) / "NormalizationRecord.json").exists()

>>>>>>> 8483f88a
        # write: version == testVersion
        testVersion = VERSION_START + 3
        testNormalizationRecord.version = testVersion
        localDataService.writeNormalizationRecord(testNormalizationRecord)
        actualRecord = localDataService.readNormalizationRecord(runNumber, useLiteMode)
        assert actualRecord.version == testVersion
        assert actualRecord.useLiteMode == useLiteMode
        actualRecord = localDataService.readNormalizationRecord(runNumber, useLiteMode, testVersion)
        assert actualRecord.version == testVersion
        assert actualRecord.useLiteMode == useLiteMode
<<<<<<< HEAD
        assert localDataService.getNormalizationRecordPath(runNumber, useLiteMode, firstVersion).exists()
        assert localDataService.getNormalizationRecordPath(runNumber, useLiteMode, testVersion).exists()
=======
        assert (Path(tempdir) / wnvf.fileVersion(firstVersion) / "NormalizationRecord.json").exists()
        assert (Path(tempdir) / wnvf.fileVersion(testVersion) / "NormalizationRecord.json").exists()

>>>>>>> 8483f88a
        # test can still read earlier version
        actualRecord = localDataService.readNormalizationRecord(runNumber, useLiteMode, firstVersion)
        assert actualRecord.version == firstVersion
        assert actualRecord.useLiteMode == useLiteMode


def test_readWriteNormalizationRecord():
    stateId = "ab8704b0bc2a2342"
    useLiteMode = True
    testNormalizationRecord = NormalizationRecord.parse_raw(
        Resource.read("inputs/normalization/NormalizationRecord.json")
    )
    testNormalizationRecord.useLiteMode = useLiteMode
    localDataService = LocalDataService()
    with state_root_redirect(localDataService, stateId=stateId):
        localDataService.instrumentConfig = mock.Mock()
<<<<<<< HEAD
=======
        localDataService._generateStateId = mock.Mock()
        localDataService._generateStateId.return_value = ("ab8704b0bc2a2342", None)
        localDataService._constructNormalizationStatePath = mock.Mock()
        localDataService._constructNormalizationStatePath.return_value = Path(tempdir)
>>>>>>> 8483f88a
        localDataService.writeNormalizationRecord(testNormalizationRecord)
        actualRecord = localDataService.readNormalizationRecord("57514", useLiteMode)
    assert actualRecord.runNumber == "57514"
    assert actualRecord.useLiteMode == useLiteMode
    assert actualRecord == testNormalizationRecord


def test_writeNormalizationWorkspaces():
    stateId = "ab8704b0bc2a2342"
    localDataService = LocalDataService()
    testNormalizationRecord = NormalizationRecord.parse_raw(
        Resource.read("inputs/normalization/NormalizationRecord.json")
    )
<<<<<<< HEAD
    with state_root_redirect(localDataService, stateId=stateId):
=======
    with tempfile.TemporaryDirectory(dir=path, suffix=os.sep) as basePath:
        basePath = Path(basePath)
        localDataService._constructNormalizationDataPath = mock.Mock(return_value=basePath)

>>>>>>> 8483f88a
        # Workspace names need to match the names that are used in the test record.
        runNumber = testNormalizationRecord.runNumber  # noqa: F841
        useLiteMode = testNormalizationRecord.useLiteMode
        version = testNormalizationRecord.version  # noqa: F841
        testWS0, testWS1, testWS2 = testNormalizationRecord.workspaceNames

        basePath = localDataService._constructNormalizationDataPath(runNumber, useLiteMode, version)

        # Create sample workspaces.
        LoadEmptyInstrument(
            Filename=fakeInstrumentFilePath,
            OutputWorkspace=testWS0,
        )
        CloneWorkspace(InputWorkspace=testWS0, OutputWorkspace=testWS1)
        CloneWorkspace(InputWorkspace=testWS0, OutputWorkspace=testWS2)
        assert mtd.doesExist(testWS0)
        assert mtd.doesExist(testWS1)
        assert mtd.doesExist(testWS2)

        localDataService.writeNormalizationWorkspaces(testNormalizationRecord)

        for wsName in testNormalizationRecord.workspaceNames:
            filename = Path(wsName + "_" + wnvf.formatVersion(version) + ".nxs")
            assert (basePath / filename).exists()
        mtd.clear()


def _writeSyntheticReductionRecord(filePath: Path, version: str):
    # Create a `ReductionRecord` JSON file to be used by the unit tests.

    # TODO: Implement methods to create the synthetic `CalibrationRecord` and `NormalizationRecord`.
    testCalibration = CalibrationRecord.parse_raw(Resource.read("inputs/calibration/CalibrationRecord_v0001.json"))
    testNormalization = NormalizationRecord.parse_raw(Resource.read("inputs/normalization/NormalizationRecord.json"))
    testRecord = ReductionRecord(
        runNumbers=[testCalibration.runNumber],
        useLiteMode=testCalibration.useLiteMode,
        calibration=testCalibration,
        normalization=testNormalization,
        pixelGroupingParameters={
            pg.focusGroup.name: list(pg.pixelGroupingParameters.values()) for pg in testCalibration.pixelGroups
        },
        version=int(version),
        stateId=testCalibration.calibrationFittingIngredients.instrumentState.id,
        workspaceNames=[
            wng.reductionOutput()
            .runNumber(testCalibration.runNumber)
            .group(pg.focusGroup.name)
            .version(testCalibration.version)
            .build()
            for pg in testCalibration.pixelGroups
        ],
    )
    write_model_pretty(testRecord, filePath)


def test_readWriteReductionRecord_version_numbers():
    inputRecordFilePath = Path(Resource.getPath("inputs/reduction/ReductionRecord_v0001.json"))
    # Create the input data for this test:
    # _writeSyntheticReductionRecord(inputRecordFilePath, "1")

    testReductionRecord_v0001 = ReductionRecord.parse_file(inputRecordFilePath)
    # Get a second copy (version still set to `1`)
    testReductionRecord_v0002 = ReductionRecord.parse_file(inputRecordFilePath)

    # Temporarily use a single run number
    useLiteMode = testReductionRecord_v0001.useLiteMode
    runNumber = testReductionRecord_v0001.runNumbers[0]
    with tempfile.TemporaryDirectory(prefix=Resource.getPath("outputs/")) as tempdir:
        localDataService = LocalDataService()
        localDataService.instrumentConfig = mock.Mock()
        localDataService._generateStateId = mock.Mock()
        localDataService._generateStateId.return_value = ("ab8704b0bc2a2342", None)
        localDataService._readReductionParameters = mock.Mock()
        localDataService._constructReductionDataRoot = mock.Mock()
        localDataService._constructReductionDataRoot.return_value = Path(tempdir)
        localDataService.groceryService = mock.Mock()
        # WARNING: 'writeReductionRecord' modifies <incoming record>.version,

        # write: version == 1
        localDataService.writeReductionRecord(testReductionRecord_v0001)
        actualRecord = localDataService.readReductionRecord(runNumber, useLiteMode)
        assert actualRecord.version == 1

        # write: version == 2
        localDataService.writeReductionRecord(testReductionRecord_v0002)
        actualRecord = localDataService.readReductionRecord(runNumber, useLiteMode)
        assert actualRecord.version == 2
    assert actualRecord == testReductionRecord_v0002


def test_readWriteReductionRecord_specified_version():
    inputRecordFilePath = Path(Resource.getPath("inputs/reduction/ReductionRecord_v0001.json"))
    # Create the input data for this test:
    # _writeSyntheticReductionRecord(inputRecordFilePath, "1")

    testReductionRecord_v0001 = ReductionRecord.parse_file(inputRecordFilePath)
    # Get a second copy (version still set to `1`)
    testReductionRecord_v0002 = ReductionRecord.parse_file(inputRecordFilePath)

    # Temporarily use a single run number
    useLiteMode = testReductionRecord_v0001.useLiteMode
    runNumber = testReductionRecord_v0001.runNumbers[0]
    with tempfile.TemporaryDirectory(prefix=Resource.getPath("outputs/")) as tempdir:
        localDataService = LocalDataService()
        localDataService.instrumentConfig = mock.Mock()
        localDataService._generateStateId = mock.Mock()
        localDataService._generateStateId.return_value = ("ab8704b0bc2a2342", None)
        localDataService._readReductionParameters = mock.Mock()
        localDataService._constructReductionDataRoot = mock.Mock()
        localDataService._constructReductionDataRoot.return_value = Path(tempdir)
        localDataService.groceryService = mock.Mock()
        # WARNING: 'writeReductionRecord' modifies <incoming record>.version,

        #  Important: start with version > 1: should not depend on any existing directory structure!

        # write: version == 3
        localDataService.writeReductionRecord(testReductionRecord_v0001, version="3")
        actualRecord = localDataService.readReductionRecord(runNumber, useLiteMode, version="3")
        assert actualRecord.version == 3

        # write: version == 4
        actualRecord = localDataService.writeReductionRecord(testReductionRecord_v0002, version="4")
        # -- version should have been modified to `4`
        assert actualRecord.version == 4

        actualRecord = localDataService.readReductionRecord(runNumber, useLiteMode, version="3")
        assert actualRecord.version == 3
        actualRecord = localDataService.readReductionRecord(runNumber, useLiteMode, version="4")
        assert actualRecord.version == 4


def test_readWriteReductionRecord_with_version():
    inputRecordFilePath = Path(Resource.getPath("inputs/reduction/ReductionRecord_v0001.json"))
    # Create the input data for this test:
    # _writeSyntheticReductionRecord("1", inputRecordFilePath)

    testRecord = ReductionRecord.parse_file(inputRecordFilePath)
    # Important: version != 1: should not depend on any existing directory structure.
    testVersion = "10"

    # Temporarily use a single run number
    runNumber = testRecord.runNumbers[0]
    with tempfile.TemporaryDirectory(prefix=Resource.getPath("outputs/")) as tempdir:
        localDataService = LocalDataService()
        localDataService.instrumentConfig = mock.Mock()
        localDataService._generateStateId = mock.Mock()
        localDataService._generateStateId.return_value = ("ab8704b0bc2a2342", None)
        localDataService._readReductionParameters = mock.Mock()
        localDataService._constructReductionRecordFilePath = mock.Mock()
        localDataService._constructReductionRecordFilePath.return_value = Path(tempdir) / "ReductionRecord.json"
        localDataService.groceryService = mock.Mock()

        actualRecord = localDataService.writeReductionRecord(testRecord, testVersion)
        # -- version should have been modified to int(testVersion)
        assert actualRecord.version == int(testVersion)

        actualRecord = localDataService.readReductionRecord(runNumber, testRecord.useLiteMode, testVersion)
    assert actualRecord.version == int(testVersion)


def test_readWriteReductionRecord():
    inputRecordFilePath = Path(Resource.getPath("inputs/reduction/ReductionRecord_v0001.json"))
    # Create the input data for this test:
    # _writeSyntheticReductionRecord("1", inputRecordFilePath)
    testRecord = ReductionRecord.parse_file(inputRecordFilePath)

    # Temporarily use a single run number
    runNumber = testRecord.runNumbers[0]
    with tempfile.TemporaryDirectory(prefix=Resource.getPath("outputs/")) as tempdir:
        localDataService = LocalDataService()
        localDataService.instrumentConfig = mock.Mock()
        localDataService._generateStateId = mock.Mock()
        localDataService._generateStateId.return_value = ("ab8704b0bc2a2342", None)
        localDataService._readReductionParameters = mock.Mock()
        localDataService._getLatestReductionVersionNumber = mock.Mock(return_value=0)
        localDataService._constructReductionRecordFilePath = mock.Mock()
        localDataService._constructReductionRecordFilePath.return_value = Path(tempdir) / "ReductionRecord.json"
        localDataService.groceryService = mock.Mock()
        localDataService.writeReductionRecord(testRecord)
        actualRecord = localDataService.readReductionRecord(runNumber, testRecord.useLiteMode, testRecord.version)
    assert actualRecord == testRecord


@pytest.fixture()
def createReductionWorkspaces():
    # Create sample workspaces from a list of names:
    #   * delete the workspaces in the list at teardown;
    #   * any additional workspaces that need to be cleaned up
    #   can be added to the _returned_ list.
    _wss = []

    def _createWorkspaces(wss: List[str]):
        # Create sample reduction event workspaces with DSP units
        src = mtd.unique_hidden_name()
        CreateSampleWorkspace(
            OutputWorkspace=src,
            Function="One Peak",
            NumBanks=1,
            NumMonitors=1,
            BankPixelWidth=5,
            NumEvents=500,
            Random=True,
            XUnit="DSP",
            XMin=0,
            XMax=8000,
            BinWidth=100,
        )
        LoadInstrument(
            Workspace=src,
            Filename=fakeInstrumentFilePath,
            RewriteSpectraMap=True,
        )
        assert mtd.doesExist(src)
        for ws in wss:
            CloneWorkspace(InputWorkspace=src, OutputWorkspace=ws)
            assert mtd.doesExist(ws)
        DeleteWorkspace(Workspace=src)
        _wss.extend(wss)
        return _wss

    yield _createWorkspaces

    # teardown
    for ws in _wss:
        if mtd.doesExist(ws):
            try:
                DeleteWorkspace(ws)
            except:  # noqa: E722
                pass


def test_writeReductionData(createReductionWorkspaces):
    _uniquePrefix = "LDS_WRD_"
    inputRecordFilePath = Path(Resource.getPath("inputs/reduction/ReductionRecord_v0001.json"))
    # Create the input data for this test:
    # _writeSyntheticReductionRecord("1", inputRecordFilePath)

    testRecord = ReductionRecord.parse_file(inputRecordFilePath)
    # Change the workspace names so that they will be unique to this test:
    # => enables parallel testing.
    testRecord.workspaceNames = [_uniquePrefix + ws for ws in testRecord.workspaceNames]

    # Temporarily use a single run number
    useLiteMode = testRecord.useLiteMode
    runNumber = testRecord.runNumbers[0]
    version = str(testRecord.version)
    stateId = "ab8704b0bc2a2342"
    fileName = wng.reductionOutputGroup().stateId(stateId).version(version).build()
    fileName += Config["nexus.file.extension"]

    wss = createReductionWorkspaces(testRecord.workspaceNames)  # noqa: F841
    with tempfile.TemporaryDirectory(prefix=Resource.getPath("outputs/")) as tempdir:
        localDataService = LocalDataService()
        localDataService.instrumentConfig = mock.Mock()
        localDataService._generateStateId = mock.Mock()
        localDataService._generateStateId.return_value = (stateId, None)
        localDataService._readReductionParameters = mock.Mock()
        localDataService._getLatestReductionVersionNumber = mock.Mock(return_value=0)

        # Important to this test: use a path that doesn't already exist
        reductionDataPath = Path(tempdir) / stateId / ("lite" if useLiteMode else "native") / runNumber / "v_0001"
        localDataService._constructReductionDataPath = mock.Mock()
        localDataService._constructReductionDataPath.return_value = reductionDataPath
        localDataService._constructReductionRecordFilePath = mock.Mock()
        localDataService._constructReductionRecordFilePath.return_value = reductionDataPath / "ReductionRecord.json"

        # `writeReductionRecord` must be called first
        localDataService.writeReductionRecord(testRecord)
        localDataService.writeReductionData(testRecord)

        assert (reductionDataPath / fileName).exists()


def test_writeReductionData_no_directories(createReductionWorkspaces):
    _uniquePrefix = "LDS_WRD_"
    inputRecordFilePath = Path(Resource.getPath("inputs/reduction/ReductionRecord_v0001.json"))
    # Create the input data for this test:
    # _writeSyntheticReductionRecord("1", inputRecordFilePath)

    testRecord = ReductionRecord.parse_file(inputRecordFilePath)
    # Change the workspace names so that they will be unique to this test:
    # => enables parallel testing.
    testRecord.workspaceNames = [_uniquePrefix + ws for ws in testRecord.workspaceNames]

    # Temporarily use a single run number
    useLiteMode = testRecord.useLiteMode
    runNumber = testRecord.runNumbers[0]
    version = str(testRecord.version)
    stateId = "ab8704b0bc2a2342"
    fileName = wng.reductionOutputGroup().stateId(stateId).version(version).build()
    fileName += Config["nexus.file.extension"]

    wss = createReductionWorkspaces(testRecord.workspaceNames)  # noqa: F841
    with tempfile.TemporaryDirectory(prefix=Resource.getPath("outputs/")) as tempdir:
        localDataService = LocalDataService()
        localDataService.instrumentConfig = mock.Mock()
        localDataService._generateStateId = mock.Mock()
        localDataService._generateStateId.return_value = (stateId, None)
        localDataService._readReductionParameters = mock.Mock()
        localDataService._getLatestReductionVersionNumber = mock.Mock(return_value=0)

        # Important to this test: use a path that doesn't already exist
        reductionDataPath = Path(tempdir) / stateId / ("lite" if useLiteMode else "native") / runNumber / "v_0001"
        localDataService._constructReductionDataPath = mock.Mock()
        localDataService._constructReductionDataPath.return_value = reductionDataPath
        localDataService._constructReductionRecordFilePath = mock.Mock()
        localDataService._constructReductionRecordFilePath.return_value = reductionDataPath / "ReductionRecord.json"

        # `writeReductionRecord` must be called first
        # * deliberately _not_ done in this test => <reduction-data root> directory won't exist
        with pytest.raises(RuntimeError) as einfo:
            localDataService.writeReductionData(testRecord)
        msg = str(einfo.value)
        assert "reduction version directories" in msg
        assert "do not exist" in msg


def test_writeReductionData_metadata(createReductionWorkspaces):
    _uniquePrefix = "LDS_WRD_"
    inputRecordFilePath = Path(Resource.getPath("inputs/reduction/ReductionRecord_v0001.json"))
    # Create the input data for this test:
    # _writeSyntheticReductionRecord("1", inputRecordFilePath)

    testRecord = ReductionRecord.parse_file(inputRecordFilePath)
    # Change the workspace names so that they will be unique to this test:
    # => enables parallel testing.
    testRecord.workspaceNames = [_uniquePrefix + ws for ws in testRecord.workspaceNames]

    # Temporarily use a single run number
    useLiteMode = testRecord.useLiteMode
    runNumber = testRecord.runNumbers[0]
    version = str(testRecord.version)
    stateId = "ab8704b0bc2a2342"
    fileName = wng.reductionOutputGroup().stateId(stateId).version(version).build()
    fileName += Config["nexus.file.extension"]

    wss = createReductionWorkspaces(testRecord.workspaceNames)  # noqa: F841
    with tempfile.TemporaryDirectory(prefix=Resource.getPath("outputs/")) as tempdir:
        localDataService = LocalDataService()
        localDataService.instrumentConfig = mock.Mock()
        localDataService._generateStateId = mock.Mock()
        localDataService._generateStateId.return_value = ("ab8704b0bc2a2342", None)
        localDataService._readReductionParameters = mock.Mock()
        localDataService._getLatestReductionVersionNumber = mock.Mock(return_value=0)

        # Important to this test: use a path that doesn't already exist
        reductionDataPath = Path(tempdir) / stateId / ("lite" if useLiteMode else "native") / runNumber / "v_0001"
        localDataService._constructReductionDataPath = mock.Mock()
        localDataService._constructReductionDataPath.return_value = reductionDataPath
        localDataService._constructReductionRecordFilePath = mock.Mock()
        localDataService._constructReductionRecordFilePath.return_value = reductionDataPath / "ReductionRecord.json"

        # `writeReductionRecord` must be called first
        localDataService.writeReductionRecord(testRecord)
        localDataService.writeReductionData(testRecord)

        filePath = reductionDataPath / fileName
        assert filePath.exists()
        with h5py.File(filePath, "r") as h5:
            dict_ = n5m.extractMetadataGroup(h5, "/metadata")
            actualRecord = ReductionRecord.parse_obj(dict_)
            assert actualRecord == testRecord


def test_readWriteReductionData(createReductionWorkspaces):
    _uniquePrefix = "LDS_RWRD_"
    inputRecordFilePath = Path(Resource.getPath("inputs/reduction/ReductionRecord_v0001.json"))
    # Create the input data for this test:
    # _writeSyntheticReductionRecord("1", inputRecordFilePath)

    testRecord = ReductionRecord.parse_file(inputRecordFilePath)
    # Change the workspace names so that they will be unique to this test:
    # => enables parallel testing.
    testRecord.workspaceNames = [_uniquePrefix + ws for ws in testRecord.workspaceNames]

    # Temporarily use a single run number
    useLiteMode = testRecord.useLiteMode
    runNumber = testRecord.runNumbers[0]
    version = str(testRecord.version)
    stateId = "ab8704b0bc2a2342"
    fileName = wng.reductionOutputGroup().stateId(stateId).version(version).build()
    fileName += Config["nexus.file.extension"]

    wss = createReductionWorkspaces(testRecord.workspaceNames)  # noqa: F841
    with tempfile.TemporaryDirectory(prefix=Resource.getPath("outputs/")) as tempdir:
        localDataService = LocalDataService()
        localDataService.instrumentConfig = mock.Mock()
        localDataService._generateStateId = mock.Mock()
        localDataService._generateStateId.return_value = ("ab8704b0bc2a2342", None)
        localDataService._readReductionParameters = mock.Mock()
        localDataService._getLatestReductionVersionNumber = mock.Mock(return_value=0)

        # Important to this test: use a path that doesn't already exist
        reductionDataPath = Path(tempdir) / stateId / ("lite" if useLiteMode else "native") / runNumber / "v_0001"
        localDataService._constructReductionDataPath = mock.Mock()
        localDataService._constructReductionDataPath.return_value = reductionDataPath
        localDataService._constructReductionRecordFilePath = mock.Mock()
        localDataService._constructReductionRecordFilePath.return_value = reductionDataPath / "ReductionRecord.json"

        # `writeReductionRecord` needs to be called first
        localDataService.writeReductionRecord(testRecord)
        localDataService.writeReductionData(testRecord)

        filePath = reductionDataPath / fileName
        assert filePath.exists()

        # move the existing test workspaces out of the way:
        #   * this just adds the `_uniquePrefix` one more time.
        RenameWorkspaces(InputWorkspaces=wss, Prefix=_uniquePrefix)
        # append to the cleanup list
        wss.extend([_uniquePrefix + ws for ws in wss.copy()])

        actualRecord = localDataService.readReductionData(runNumber, useLiteMode, version)
        assert actualRecord == testRecord
        # workspaces should have been reloaded with their original names
        # Implementation note:
        #   * the workspaces must match _exactly_ here, so `CompareWorkspaces` must be used;
        #   please do _not_ replace this with one of the `assert_almost_equal` methods:
        #   -- they do not necessarily do what you think they should do...
        for ws in actualRecord.workspaceNames:
            equal, _ = CompareWorkspaces(
                Workspace1=ws,
                Workspace2=_uniquePrefix + ws,
            )
            assert equal


def test__constructReductionDataFilePath():
    inputRecordFilePath = Path(Resource.getPath("inputs/reduction/ReductionRecord_v0001.json"))
    # Create the input data for this test:
    # _writeSyntheticReductionRecord("1", inputRecordFilePath)
    testRecord = ReductionRecord.parse_file(inputRecordFilePath)

    # Temporarily use a single run number
    useLiteMode = testRecord.useLiteMode
    runNumber = testRecord.runNumbers[0]
    version = str(testRecord.version)
    stateId = "ab8704b0bc2a2342"
    testIPTS = "IPTS-12345"
    fileName = wng.reductionOutputGroup().stateId(stateId).version(version).build()
    fileName += Config["nexus.file.extension"]

    expectedFilePath = (
        Path(Config["instrument.reduction.home"].format(IPTS=testIPTS))
        / stateId
        / ("lite" if useLiteMode else "native")
        / runNumber
        / "v_{}".format(wnvf.formatVersion(version=version, use_v_prefix=False))
        / fileName
    )

    localDataService = LocalDataService()
    localDataService._generateStateId = mock.Mock()
    localDataService._generateStateId.return_value = (stateId, None)
    localDataService.getIPTS = mock.Mock(return_value=testIPTS)
    actualFilePath = localDataService._constructReductionDataFilePath(runNumber, useLiteMode, version)
    assert actualFilePath == expectedFilePath


def test_getCalibrationRecordPath():
    testVersion = randint(1, 20)
    localDataService = LocalDataService()
    localDataService._generateStateId = mock.Mock()
    localDataService._generateStateId.return_value = ("123", "456")
    localDataService._constructCalibrationStatePath = mock.Mock()
    localDataService._constructCalibrationStatePath.return_value = Path(Resource.getPath("outputs"))
    actualPath = localDataService.getCalibrationRecordPath("57514", True, testVersion)
<<<<<<< HEAD
    assert actualPath == Path(Resource.getPath("outputs"), wnvf.fileVersion(testVersion), "CalibrationRecord.json")
=======
    assert actualPath == Path(Resource.getPath("outputs")) / wnvf.fileVersion(testVersion) / "CalibrationRecord.json"
>>>>>>> 8483f88a


def test_getNormalizationRecordPath():
    testVersion = randint(1, 20)
    localDataService = LocalDataService()
    localDataService._generateStateId = mock.Mock()
    localDataService._generateStateId.return_value = ("123", "456")
    localDataService._constructNormalizationStatePath = mock.Mock()
    localDataService._constructNormalizationStatePath.return_value = Path(Resource.getPath("outputs"))
    actualPath = localDataService.getNormalizationRecordPath("57514", True, testVersion)
<<<<<<< HEAD
    assert actualPath == Path(Resource.getPath("outputs"), wnvf.fileVersion(testVersion), "NormalizationRecord.json")
=======
    assert actualPath == Path(Resource.getPath("outputs")) / wnvf.fileVersion(testVersion) / "NormalizationRecord.json"


def test_getReductionRecordPath():
    testVersion = randint(1, 20)
    localDataService = LocalDataService()
    localDataService._generateStateId = mock.Mock()
    localDataService._generateStateId.return_value = ("123", "456")
    localDataService._constructReductionDataRoot = mock.Mock()
    localDataService._constructReductionDataRoot.return_value = Path(Resource.getPath("outputs"))
    actualPath = localDataService._constructReductionRecordFilePath("57514", True, testVersion)
    assert actualPath == Path(Resource.getPath("outputs")) / wnvf.fileVersion(testVersion) / "ReductionRecord.json"
>>>>>>> 8483f88a


def test_extractFileVersion():
    testVersion = randint(1, 20)
    testFile = f"Powder/1234/{wnvf.fileVersion(testVersion)}/CalibrationRecord.json"
    localDataService = LocalDataService()
    actualVersion = localDataService._extractFileVersion(testFile)
    assert actualVersion == testVersion


def test_getLatestThing():
    localDataService = LocalDataService()

    # with nothing, results defaults
    ans = localDataService._getLatestThing([])
    assert ans == VERSION_START
    ans1, ans2 = localDataService._getLatestThing([], otherThings=[])
    assert ans1 == VERSION_START
    assert ans2 is None

    # with integers
    result = randint(10, 20)
    things = list(range(result + 1))
    shuffle(things)
    ans = localDataService._getLatestThing(things)
    assert ans == result

    # with floats
    result = 3.4
    things = [1.2, result, 1.7]
    ans = localDataService._getLatestThing(things)
    assert ans == result

    # with other things
    result = (randint(4, 10), "bundt")
    things = [1, 2, 3]
    cakes = ["devil", "angel", "lemon"]
    place = 1
    things.insert(place, result[0])
    cakes.insert(place, result[1])
    ans = localDataService._getLatestThing(things, otherThings=cakes)
    assert ans == result


def test__getFileOfVersion():
    expected = randint(10, 20)
    file_pattern = lambda x: f"/{x}/CalibrationRecord.json"  # noqa E731
    someFiles = [file_pattern(wnvf.fileVersion(i)) for i in range(expected + 1)]
    shuffle(someFiles)
    localDataService = LocalDataService()
    localDataService._findMatchingFileList = mock.Mock(return_value=someFiles)
    actualFile = localDataService._getFileOfVersion(file_pattern("*"), expected)
    assert actualFile == file_pattern(wnvf.fileVersion(expected))


def test__getLatestFile():
    expected = randint(10, 20)
    file_pattern = lambda x: f"Powder/1234/{x}/CalibrationRecord.json"  # noqa E731
    someFiles = [file_pattern(wnvf.fileVersion(i)) for i in range(expected + 1)]
    shuffle(someFiles)
    localDataService = LocalDataService()
    localDataService._findMatchingFileList = mock.Mock(return_value=someFiles)
    actualFile = localDataService._getLatestFile(file_pattern("*"))
    assert actualFile == file_pattern(wnvf.fileVersion(expected))


def test__isApplicableEntry_equals():
    localDataService = LocalDataService()
    entry = mock.Mock()
    entry.appliesTo = "123"
    assert localDataService._isApplicableEntry(entry, "123")


def test__isApplicableEntry_greaterThan():
    localDataService = LocalDataService()
    entry = mock.Mock()
    entry.appliesTo = ">123"
    assert localDataService._isApplicableEntry(entry, "456")


def test__isApplicableEntry_lessThan():
    localDataService = LocalDataService()
    entry = mock.Mock()
    entry.appliesTo = "<123"
    assert localDataService._isApplicableEntry(entry, "99")


def test_isApplicableEntry_lessThanEquals():
    localDataService = LocalDataService()
    entry = mock.Mock()
    entry.appliesTo = "<=123"
    assert localDataService._isApplicableEntry(entry, "123")
    assert localDataService._isApplicableEntry(entry, "99")
    assert not localDataService._isApplicableEntry(entry, "456")


def test_isApplicableEntry_greaterThanEquals():
    localDataService = LocalDataService()
    entry = mock.Mock()
    entry.appliesTo = ">=123"
    assert localDataService._isApplicableEntry(entry, "123")
    assert localDataService._isApplicableEntry(entry, "456")
    assert not localDataService._isApplicableEntry(entry, "99")


def test__getVersionFromCalibrationIndex():
    localDataService = LocalDataService()
    localDataService.readCalibrationIndex = mock.Mock()
    localDataService.readCalibrationIndex.return_value = [mock.Mock()]
    localDataService.readCalibrationIndex.return_value[0] = CalibrationIndexEntry(
        timestamp=123,
        useLiteMode=True,
        version=1,
        appliesTo="123",
        runNumber="123",
        comments="",
        author="",
    )
    actualVersion = localDataService._getVersionFromCalibrationIndex("123", True)
    assert actualVersion == 1


def test__getVersionFromCalibrationIndex_nuffink():
    localDataService = LocalDataService()
    localDataService.readCalibrationIndex = mock.Mock()
    localDataService.readCalibrationIndex.return_value = [mock.Mock()]
    localDataService.readCalibrationIndex.return_value[0] = CalibrationIndexEntry(
        timestamp=123,
        useLiteMode=True,
        version=1,
        appliesTo=">123",
        runNumber="123",
        comments="",
        author="",
    )
    actualVersion = localDataService._getVersionFromCalibrationIndex("123", True)
    assert actualVersion is None


def test__getVersionFromNormalizationIndex():
    localDataService = LocalDataService()
    localDataService.readNormalizationIndex = mock.Mock()
    localDataService.readNormalizationIndex.return_value = [mock.Mock()]
    localDataService.readNormalizationIndex.return_value[0] = NormalizationIndexEntry(
        timestamp=123,
        version=1,
        appliesTo="123",
        runNumber="123",
        useLiteMode=True,
        backgroundRunNumber="456",
        comments="",
        author="",
    )
    actualVersion = localDataService._getVersionFromNormalizationIndex("123", True)
    assert actualVersion == 1


def test__getVersionFromNormalizationIndex_nuffink():
    localDataService = LocalDataService()
    localDataService.readNormalizationIndex = mock.Mock()
    localDataService.readNormalizationIndex.return_value = [mock.Mock()]
    localDataService.readNormalizationIndex.return_value[0] = NormalizationIndexEntry(
        timestamp=123,
        version=1,
        appliesTo=">123",
        runNumber="123",
        useLiteMode=True,
        backgroundRunNumber="456",
        comments="",
        author="",
    )
    actualVersion = localDataService._getVersionFromNormalizationIndex("123", True)
    assert actualVersion is None


def test__getCurrentCalibrationRecord():
    localDataService = LocalDataService()
    localDataService._getVersionFromCalibrationIndex = mock.Mock()
    localDataService._getVersionFromCalibrationIndex.return_value = "1"
    localDataService.readCalibrationRecord = mock.Mock()
    mockRecord = mock.Mock()
    localDataService.readCalibrationRecord.return_value = mockRecord
    actualRecord = localDataService._getCurrentCalibrationRecord("123", True)
    assert actualRecord == mockRecord


def test__getCurrentNormalizationRecord():
    localDataService = LocalDataService()
    localDataService._getVersionFromNormalizationIndex = mock.Mock()
    localDataService._getVersionFromNormalizationIndex.return_value = "1"
    mockRecord = mock.Mock()
    localDataService.readNormalizationRecord = mock.Mock(return_value=mockRecord)
    actualRecord = localDataService._getCurrentNormalizationRecord("123", True)
    assert actualRecord == mockRecord


def test__constructCalibrationParametersFilePath():
    testVersion = randint(10, 20)
    localDataService = LocalDataService()
    localDataService._generateStateId = mock.Mock()
    localDataService._generateStateId.return_value = ("ab8704b0bc2a2342", None)
    localDataService._constructCalibrationStatePath = mock.Mock()
    localDataService._constructCalibrationStatePath.return_value = Path(Resource.getPath("outputs/"))
    actualPath = localDataService._constructCalibrationParametersFilePath("57514", True, testVersion)
<<<<<<< HEAD
    assert actualPath == Path(Resource.getPath("outputs"), wnvf.fileVersion(testVersion), "CalibrationParameters.json")
=======
    assert (
        actualPath == Path(Resource.getPath("outputs")) / wnvf.fileVersion(testVersion) / "CalibrationParameters.json"
    )
>>>>>>> 8483f88a


def test_readCalibrationState():
    localDataService = LocalDataService()
    localDataService._generateStateId = mock.Mock(return_value=("ab8704b0bc2a2342", None))
    localDataService._constructCalibrationParametersFilePath = mock.Mock()
    localDataService._constructCalibrationParametersFilePath.return_value = Resource.getPath(
        "ab8704b0bc2a2342/v_0001/CalibrationParameters.json"
    )
    localDataService._getLatestFile = mock.Mock()
    localDataService._getLatestFile.return_value = Resource.getPath("inputs/calibration/CalibrationParameters.json")
    testCalibrationState = Calibration.parse_file(Resource.getPath("inputs/calibration/CalibrationParameters.json"))
    actualState = localDataService.readCalibrationState("57514", True)

    assert actualState == testCalibrationState


def test_readCalibrationState_no_file():
    localDataService = LocalDataService()
    localDataService._generateStateId = mock.Mock()
    localDataService._generateStateId.return_value = ("ab8704b0bc2a2342", None)
    localDataService._constructCalibrationParametersFilePath = mock.Mock()
    localDataService._constructCalibrationParametersFilePath.return_value = Resource.getPath(
        "ab8704b0bc2a2342/v_0001/CalibrationParameters.json"
    )
    localDataService._getLatestFile = mock.Mock()
    localDataService._getLatestFile.return_value = None
    with pytest.raises(RecoverableException):
        localDataService.readCalibrationState("57514", False)


def test_readNormalizationState():
    localDataService = LocalDataService()
    localDataService._generateStateId = mock.Mock()
    localDataService._generateStateId.return_value = ("ab8704b0bc2a2342", None)
    localDataService.getNormalizationStatePath = mock.Mock()
    localDataService.getNormalizationStatePath.return_value = Path(
        Resource.getPath("ab8704b0bc2a2342/v_0001/NormalizationParameters.json")
    )
    localDataService._getLatestFile = mock.Mock()
    localDataService._getLatestFile.return_value = Resource.getPath("inputs/normalization/NormalizationParameters.json")
    localDataService._getCurrentNormalizationRecord = mock.Mock()
    testNormalizationState = Normalization.parse_raw(Resource.read("inputs/normalization/NormalizationParameters.json"))
    actualState = localDataService.readNormalizationState("57514", True)
    assert actualState == testNormalizationState


def test_writeCalibrationState():
    with tempfile.TemporaryDirectory(dir=Resource.getPath("outputs"), suffix="/") as tempdir:
        localDataService = LocalDataService()
<<<<<<< HEAD
        localDataService._generateStateId = mock.Mock(return_value=("123", "456"))
        localDataService._constructCalibrationStatePath = mock.Mock(return_value=Path(tempdir))
        localDataService._getCurrentCalibrationRecord = mock.Mock(return_value=Calibration.construct({"name": "test"}))
=======
        localDataService._generateStateId = mock.Mock()
        localDataService._generateStateId.return_value = ("123", "456")
        localDataService._constructCalibrationStatePath = mock.Mock()
        localDataService._constructCalibrationStatePath.return_value = Path(tempdir)
        localDataService._getCurrentCalibrationRecord = mock.Mock()
        localDataService._getCurrentCalibrationRecord.return_value = Calibration.construct({"name": "test"})
>>>>>>> 8483f88a
        calibration = Calibration.parse_raw(Resource.read("/inputs/calibration/CalibrationParameters.json"))
        localDataService.writeCalibrationState(calibration)
        assert (Path(tempdir) / wnvf.fileVersion(calibration.version) / "CalibrationParameters.json").exists()


def test_writeCalibrationState_overwrite_warning(caplog):
    # Test that overwriting an existing calibration logs a warning.
    with tempfile.TemporaryDirectory(dir=Resource.getPath("outputs"), suffix="/") as tmpDir:
        with caplog.at_level(logging.WARNING):
            calibrationDataPath = Path(tmpDir) / "v_0001"
            calibrationParametersFilePath = calibrationDataPath / "CalibrationParameters.json"
            calibration = Calibration.parse_raw(Resource.read("/inputs/calibration/CalibrationParameters.json"))
            os.makedirs(calibrationDataPath)
            write_model_pretty(calibration, calibrationParametersFilePath)

            localDataService = LocalDataService()
<<<<<<< HEAD
            localDataService._generateStateId = mock.Mock(return_value=("123", "456"))
            localDataService._constructCalibrationStatePath = mock.Mock(return_value=Path(tmpDir))
            localDataService._getCurrentCalibrationRecord = mock.Mock(Calibration.construct({"name": "test"}))
=======
            localDataService._generateStateId = mock.Mock()
            localDataService._generateStateId.return_value = ("123", "456")
            localDataService._constructCalibrationStatePath = mock.Mock()
            localDataService._constructCalibrationStatePath.return_value = Path(tmpDir)
            localDataService._getCurrentCalibrationRecord = mock.Mock()
            localDataService._getCurrentCalibrationRecord.return_value = Calibration.construct({"name": "test"})
>>>>>>> 8483f88a

            # Force the output path: otherwise it will be written to "v_2".
            localDataService._constructCalibrationParametersFilePath = mock.Mock()
            localDataService._constructCalibrationParametersFilePath.return_value = calibrationParametersFilePath

            calibration = Calibration.parse_raw(Resource.read("/inputs/calibration/CalibrationParameters.json"))
            localDataService.writeCalibrationState(calibration)
            assert calibrationParametersFilePath.exists()
        assert f"overwriting calibration parameters at {calibrationParametersFilePath}" in caplog.text


@mock.patch("snapred.backend.data.GroceryService.GroceryService._createDiffcalTableWorkspaceName")
@mock.patch("snapred.backend.data.GroceryService.GroceryService._fetchInstrumentDonor")
def test_writeDefaultDiffCalTable(fetchInstrumentDonor, createDiffCalTableWorkspaceName):
    runNumber = "default"
    version = VERSION_START
    useLiteMode = True
    # mock the grocery service to return the fake instrument to use for geometry
    idfWS = mtd.unique_name(prefix="_idf_")
    LoadEmptyInstrument(
        Filename=Resource.getPath("inputs/testInstrument/fakeSNAP.xml"),
        OutputWorkspace=idfWS,
    )
    fetchInstrumentDonor.return_value = idfWS
    # mock the file names to check them later
    wsName = f"diffcal_{runNumber}_{wnvf.formatVersion(version, use_v_prefix=False)}"
    createDiffCalTableWorkspaceName.return_value = wsName
    # now write the diffcal file
    with tempfile.TemporaryDirectory(dir=Resource.getPath("outputs"), suffix="/") as tempdir:
        localDataService = LocalDataService()
        # mock the calibration state path to write to the tempdir
        localDataService._generateStateId = mock.Mock(return_value=("", ""))
        localDataService._constructCalibrationStatePath = mock.Mock(return_value=Path(tempdir))
<<<<<<< HEAD
        # run the method and ensure the file has been created in correct location
        # localDataService.writeCalibrationState(runNumber, calibration)
=======
        # run the method and ensure the file has been created in the correct location
>>>>>>> 8483f88a
        localDataService._writeDefaultDiffCalTable(runNumber, useLiteMode)
        assert (Path(tempdir) / wnvf.fileVersion(version) / (wsName + ".h5")).exists()
        # TODO: verify file's contents in separate unit test


def test_writeNormalizationState():
    with tempfile.TemporaryDirectory(dir=Resource.getPath("outputs"), suffix="/") as tempdir:
        localDataService = LocalDataService()
        localDataService._generateStateId = mock.Mock()
        localDataService._generateStateId.return_value = ("123", "456")
<<<<<<< HEAD
        localDataService._constructNormalizationStatePath = mock.Mock(return_value=Path(tempdir))
=======
        localDataService._constructNormalizationStatePath = mock.Mock()
        localDataService._constructNormalizationStatePath.return_value = Path(tempdir)
>>>>>>> 8483f88a
        localDataService._getCurrentNormalizationRecord = mock.Mock()
        localDataService._getCurrentNormalizationRecord.return_value = Normalization.construct(
            {"seedRun": "123", "useLiteMode": True, "name": "test"}
        )
        normalization = Normalization.parse_file(Resource.getPath("/inputs/normalization/NormalizationParameters.json"))
        normalization.version = 1
        localDataService.writeNormalizationState(normalization, 1)
        assert (Path(tempdir) / "v_0001" / "NormalizationParameters.json").exists()


def test_readDetectorState():
    localDataService = LocalDataService()
    localDataService._readPVFile = mock.Mock()

    pvFileMock = mock.Mock()
    # 1X: seven required `readDetectorState` log entries:
    #   * generated `DetectorInfo` matches that from 'inputs/calibration/CalibrationParameters.json'
    pvFileMock.get.side_effect = [
        [1],
        [2],
        [1.1],
        [1.2],
        [1],
        [1.0],
        [2.0],
    ]
    localDataService._readPVFile.return_value = pvFileMock

    testCalibration = Calibration.parse_file(Resource.getPath("inputs/calibration/CalibrationParameters.json"))
    testDetectorState = testCalibration.instrumentState.detectorState

    actualDetectorState = localDataService.readDetectorState("123")
    assert actualDetectorState == testDetectorState


def test_readDetectorState_bad_logs():
    localDataService = LocalDataService()
    localDataService._constructPVFilePath = mock.Mock()
    localDataService._constructPVFilePath.return_value = "/not/a/path"
    localDataService._readPVFile = mock.Mock()

    pvFileMock = mock.Mock()
    # 1X: seven required `readDetectorState` log entries:
    #   * generated `DetectorInfo` matches that from 'inputs/calibration/CalibrationParameters.json'
    pvFileMock.get.side_effect = [
        "glitch",
        [2],
        [1.1],
        [1.2],
        [1],
        [1.0],
        [2.0],
    ]
    localDataService._readPVFile.return_value = pvFileMock

    with pytest.raises(ValueError, match="Could not find all required logs"):
        localDataService.readDetectorState("123")


def test_initializeState():
    # Test 'initializeState'; test basic functionality.
    runNumber = "123"
    useLiteMode = True

    localDataService = LocalDataService()
    localDataService._readPVFile = mock.Mock()

    pvFileMock = mock.Mock()
    # 2X: seven required `readDetectorState` log entries:
    #   * generated stateId hex-digest: 'ab8704b0bc2a2342',
    #   * generated `DetectorInfo` matches that from 'inputs/calibration/CalibrationParameters.json'
    pvFileMock.get.side_effect = [
        [1],
        [2],
        [1.1],
        [1.2],
        [1],
        [1.0],
        [2.0],
        [1],
        [2],
        [1.1],
        [1.2],
        [1],
        [1.0],
        [2.0],
    ]
    localDataService._readPVFile.return_value = pvFileMock
    localDataService._writeDefaultDiffCalTable = mock.Mock()

    testCalibrationData = Calibration.parse_file(Resource.getPath("inputs/calibration/CalibrationParameters.json"))
    testCalibrationData.useLiteMode = useLiteMode

    localDataService.readInstrumentConfig = mock.Mock()
    localDataService.readInstrumentConfig.return_value = testCalibrationData.instrumentState.instrumentConfig
    localDataService.writeCalibrationState = mock.Mock()
    localDataService._prepareStateRoot = mock.Mock()
    actual = localDataService.initializeState(runNumber, useLiteMode, "test")
    actual.creationDate = testCalibrationData.creationDate

    assert actual == testCalibrationData
    assert localDataService._writeDefaultDiffCalTable.called_once_with(runNumber, useLiteMode)


# @mock.patch.object(LocalDataService, "_prepareStateRoot")
def test_initializeState_calls_prepareStateRoot():
    # Test that 'initializeState' initializes the <state root> directory.

    runNumber = "123"
    useLiteMode = True

    localDataService = LocalDataService()
    localDataService._readPVFile = mock.Mock()

    pvFileMock = mock.Mock()
    # 2X: seven required `readDetectorState` log entries:
    #   * generated stateId hex-digest: 'ab8704b0bc2a2342',
    #   * generated `DetectorInfo` matches that from 'inputs/calibration/CalibrationParameters.json'
    pvFileMock.get.side_effect = [
        [1],
        [2],
        [1.1],
        [1.2],
        [1],
        [1.0],
        [2.0],
        [1],
        [2],
        [1.1],
        [1.2],
        [1],
        [1.0],
        [2.0],
    ]
    localDataService._readPVFile.return_value = pvFileMock
    localDataService._writeDefaultDiffCalTable = mock.Mock()

    testCalibrationData = Calibration.parse_file(Resource.getPath("inputs/calibration/CalibrationParameters.json"))

    localDataService.readInstrumentConfig = mock.Mock()
    localDataService.readInstrumentConfig.return_value = testCalibrationData.instrumentState.instrumentConfig
    localDataService.writeCalibrationState = mock.Mock()
    localDataService._readDefaultGroupingMap = mock.Mock(return_value=mock.Mock(isDirty=False))

    with tempfile.TemporaryDirectory(prefix=Resource.getPath("outputs/")) as tmpDir:
        stateId = "ab8704b0bc2a2342"
        stateRootPath = Path(tmpDir) / stateId
        localDataService._constructCalibrationStateRoot = mock.Mock(return_value=stateRootPath)

        assert not stateRootPath.exists()
        localDataService.initializeState(runNumber, useLiteMode, "test")
        assert stateRootPath.exists()


# NOTE: This test fails on analysis because the instrument home actually does exist!
@pytest.mark.skipif(
    IS_ON_ANALYSIS_MACHINE, reason="This test fails on analysis because the instrument home actually does exist!"
)
def test_badPaths():
    """This verifies that a broken configuration (from production) can't find all of the files"""
    # get a handle on the service
    service = LocalDataService()
    service.verifyPaths = True  # override test setting
    prevInstrumentHome = Config._config["instrument"]["home"]
    Config._config["instrument"]["home"] = "/this/path/does/not/exist"
    with pytest.raises(FileNotFoundError):
        service.readInstrumentConfig()
    Config._config["instrument"]["home"] = prevInstrumentHome
    service.verifyPaths = False  # put the setting back


def test_noInstrumentConfig():
    """This verifies that a broken configuration (from production) can't find all of the files"""
    # get a handle on the service
    service = LocalDataService()
    service.verifyPaths = True  # override test setting
    prevInstrumentConfig = Config._config["instrument"]["config"]
    Config._config["instrument"]["config"] = "/this/path/does/not/exist"
    with pytest.raises(FileNotFoundError):
        service.readInstrumentConfig()
    Config._config["instrument"]["config"] = prevInstrumentConfig
    service.verifyPaths = False  # put the setting back


def test_readSampleFilePaths():
    localDataService = LocalDataService()
    localDataService._findMatchingFileList = mock.Mock()
    localDataService._findMatchingFileList.return_value = [
        "/sample1.json",
        "/sample2.json",
    ]
    result = localDataService.readSampleFilePaths()
    assert len(result) == 2
    assert "/sample1.json" in result
    assert "/sample2.json" in result


@mock.patch(ThisService + "parse_file_as")
def test_readGroupingMap_no(parse_file_as):
    with tempfile.TemporaryDirectory(prefix=Resource.getPath("outputs/")) as tmpDir:
        localDataService = LocalDataService()
        localDataService.checkCalibrationFileExists = mock.Mock(return_value=False)
        localDataService._generateStateId = mock.Mock(side_effect=RuntimeError("YOU IDIOT!"))
        localDataService._defaultGroupingMapPath = mock.Mock(return_value=Path(tmpDir))

        runNumber = "flan"
        res = localDataService.readGroupingMap(runNumber)
        assert res == parse_file_as.return_value
        assert not localDataService._generateStateId.called


@mock.patch(ThisService + "parse_file_as")
def test_readGroupingMap_yes(parse_file_as):
    with tempfile.TemporaryDirectory(prefix=Resource.getPath("outputs/")) as tmpDir:
        localDataService = LocalDataService()
        localDataService.checkCalibrationFileExists = mock.Mock(return_value=True)
        localDataService._generateStateId = mock.Mock(return_value=(mock.Mock(), mock.Mock()))
        localDataService._groupingMapPath = mock.Mock(return_value=Path(tmpDir))
        localDataService._readDefaultGroupingMap = mock.Mock(side_effect=RuntimeError("YOU IDIOT!"))

        runNumber = "flan"
        res = localDataService.readGroupingMap(runNumber)
        assert res == parse_file_as.return_value
        assert not localDataService._readDefaultGroupingMap.called


def test_readNoSampleFilePaths():
    localDataService = LocalDataService()
    localDataService._findMatchingFileList = mock.Mock()
    localDataService._findMatchingFileList.return_value = []

    with pytest.raises(RuntimeError) as e:
        localDataService.readSampleFilePaths()
    assert "No samples found" in str(e.value)


def test_readDefaultGroupingMap():
    service = LocalDataService()
    savePath = Config._config["instrument"]["calibration"]["powder"]["grouping"]["home"]
    Config._config["instrument"]["calibration"]["powder"]["grouping"]["home"] = Resource.getPath(
        "inputs/pixel_grouping/"
    )
    groupingMap = None
    groupingMap = service._readDefaultGroupingMap()
    assert groupingMap.isDefault
    Config._config["instrument"]["calibration"]["powder"]["grouping"]["home"] = savePath


def test_readGroupingMap_default_not_found():
    service = LocalDataService()
    savePath = Config._config["instrument"]["calibration"]["powder"]["grouping"]["home"]
    Config._config["instrument"]["calibration"]["powder"]["grouping"]["home"] = Resource.getPath("inputs/")
    with pytest.raises(  # noqa: PT012
        FileNotFoundError,
        match="default grouping-schema map",
    ):
        service._readDefaultGroupingMap()
    Config._config["instrument"]["calibration"]["powder"]["grouping"]["home"] = savePath


def test_readGroupingMap_initialized_state():
    # Test that '_readGroupingMap' for an initialized state returns the state's <grouping map>.
<<<<<<< HEAD
    service = LocalDataService()
    stateId = "ab8704b0bc2a2342"
    with state_root_redirect(service, stateId=stateId) as tmpRoot:
        service._constructCalibrationStateRoot(stateId).mkdir()
        tmpRoot.addFileAs(
            Resource.getPath("inputs/pixel_grouping/groupingMap.json"),
            service._groupingMapPath(stateId),
        )
=======
    with tempfile.TemporaryDirectory(prefix=Resource.getPath("outputs/")) as tempdir:
        service = LocalDataService()
        stateId = "ab8704b0bc2a2342"
        stateRoot = Path(f"{tempdir}/{stateId}")
        service._constructCalibrationStateRoot = mock.Mock()
        service._constructCalibrationStateRoot.return_value = stateRoot
        stateRoot.mkdir()
        shutil.copy(Path(Resource.getPath("inputs/pixel_grouping/groupingMap.json")), stateRoot)
>>>>>>> 8483f88a
        groupingMap = service._readGroupingMap(stateId)
        assert groupingMap.stateId == stateId


@mock.patch("os.path.exists", return_value=True)
def test_writeCalibrantSample_failure(mock1):  # noqa: ARG001
    localDataService = LocalDataService()
    sample = mock.MagicMock()
    sample.name = "apple"
    sample.unique_id = "banana"
    with pytest.raises(ValueError) as e:  # noqa: PT011
        localDataService.writeCalibrantSample(sample)
    assert sample.name in str(e.value)
    assert sample.unique_id in str(e.value)
    assert Config["samples.home"] in str(e.value)


def test_writeCalibrantSample_success():  # noqa: ARG002
    localDataService = LocalDataService()
    sample = mock.MagicMock()
    sample.name = "apple"
    sample.unique_id = "banana"
    sample.json.return_value = "I like to eat, eat, eat"
    temp = Config._config["samples"]["home"]
    with tempfile.TemporaryDirectory(prefix=Resource.getPath("outputs/")) as tempdir:
        Config._config["samples"]["home"] = tempdir
        # mock_os_join.return_value = f"{tempdir}{sample.name}_{sample.unique_id}"
        filePath = f"{tempdir}/{sample.name}_{sample.unique_id}.json"
        localDataService.writeCalibrantSample(sample)
        assert os.path.exists(filePath)
    Config._config["samples"]["home"] = temp


@mock.patch("os.path.exists", return_value=True)
def test_readCalibrantSample(mock1):  # noqa: ARG001
    localDataService = LocalDataService()

    result = localDataService.readCalibrantSample(
        Resource.getPath("inputs/calibrantSamples/Silicon_NIST_640D_001.json")
    )
    assert type(result) == CalibrantSamples
    assert result.name == "Silicon_NIST_640D"


@mock.patch("os.path.exists", return_value=True)
def test_readCifFilePath(mock1):  # noqa: ARG001
    localDataService = LocalDataService()

    result = localDataService.readCifFilePath("testid")
    assert result == "/SNS/SNAP/shared/Calibration_dynamic/CalibrantSamples/EntryWithCollCode52054_diamond.cif"


## TESTS OF WORKSPACE WRITE METHODS


def test_writeWorkspace():
    localDataService = LocalDataService()
    path = Resource.getPath("outputs")
    with tempfile.TemporaryDirectory(dir=path, suffix=os.sep) as tmpPath:
        workspaceName = "test_workspace"
        basePath = Path(tmpPath)
        filename = Path(workspaceName + ".nxs")
        # Create a test workspace to write.
        LoadEmptyInstrument(
            Filename=fakeInstrumentFilePath,
            OutputWorkspace=workspaceName,
        )
        assert mtd.doesExist(workspaceName)
        localDataService.writeWorkspace(basePath, filename, workspaceName)
        assert (basePath / filename).exists()
    mtd.clear()


def test_writeRaggedWorkspace():
    localDataService = LocalDataService()
    path = Resource.getPath("outputs")
    with tempfile.TemporaryDirectory(dir=path, suffix="/") as tmpPath:
        workspaceName = "test_ragged"
        basePath = Path(tmpPath)
        filename = Path(workspaceName + ".tar")
        # Create a test ragged workspace to write.
        CreateSampleWorkspace(
            OutputWorkspace=workspaceName,
            Function="One Peak",
            NumBanks=1,
            NumMonitors=1,
            BankPixelWidth=5,
            NumEvents=500,
            Random=True,
            XUnit="DSP",
            XMin=0,
            XMax=8000,
            BinWidth=100,
        )
        assert mtd.doesExist(workspaceName)
        localDataService.writeRaggedWorkspace(basePath, filename, workspaceName)
        assert (basePath / filename).exists()
        localDataService.readRaggedWorkspace(basePath, filename, "test_out")
        assert mtd.doesExist("test_out")
    mtd.clear()


def test_writeGroupingWorkspace():
    localDataService = LocalDataService()
    path = Resource.getPath("outputs")
    with tempfile.TemporaryDirectory(dir=path, suffix=os.sep) as tmpPath:
        workspaceName = "test_grouping"
        basePath = Path(tmpPath)
        filename = Path(workspaceName + ".h5")
        # Create a test grouping workspace to write.
        CreateGroupingWorkspace(
            OutputWorkspace=workspaceName,
            CustomGroupingString="1",
            InstrumentFilename=fakeInstrumentFilePath,
        )
        localDataService.writeGroupingWorkspace(basePath, filename, workspaceName)
        assert (basePath / filename).exists()
    mtd.clear()


def test_writeDiffCalWorkspaces():
    localDataService = LocalDataService()
    path = Resource.getPath("outputs")
    with tempfile.TemporaryDirectory(dir=path, suffix=os.sep) as basePath:
        basePath = Path(basePath)
        tableWSName = "test_table"
        maskWSName = "test_mask"
        filename = Path(tableWSName + ".h5")
        # Create an instrument workspace.
        instrumentDonor = "test_instrument_donor"
        LoadEmptyInstrument(
            Filename=fakeInstrumentFilePath,
            OutputWorkspace=instrumentDonor,
        )
        assert mtd.doesExist(instrumentDonor)
        # Create table and mask workspaces to write.
        createCompatibleMask(maskWSName, instrumentDonor, fakeInstrumentFilePath)
        assert mtd.doesExist(maskWSName)
        createCompatibleDiffCalTable(tableWSName, instrumentDonor)
        assert mtd.doesExist(tableWSName)
        localDataService.writeDiffCalWorkspaces(
            basePath, filename, tableWorkspaceName=tableWSName, maskWorkspaceName=maskWSName
        )
        assert (basePath / filename).exists()
    mtd.clear()


def test_writeDiffCalWorkspaces_bad_path():
    localDataService = LocalDataService()
    path = Resource.getPath("outputs")
    with pytest.raises(  # noqa: PT012
        RuntimeError,
        match="specify filename including '.h5' extension",
    ):
        with tempfile.TemporaryDirectory(dir=path, suffix=os.sep) as basePath:
            basePath = Path(basePath)
            tableWSName = "test_table"
            maskWSName = "test_mask"
            # do not add required: ".h5" suffix
            filename = Path(tableWSName)
            # Create an instrument workspace.
            instrumentDonor = "test_instrument_donor"
            LoadEmptyInstrument(
                Filename=fakeInstrumentFilePath,
                OutputWorkspace=instrumentDonor,
            )
            assert mtd.doesExist(instrumentDonor)
            # Create table and mask workspaces to write.
            createCompatibleMask(maskWSName, instrumentDonor, fakeInstrumentFilePath)
            assert mtd.doesExist(maskWSName)
            createCompatibleDiffCalTable(tableWSName, instrumentDonor)
            assert mtd.doesExist(tableWSName)
            localDataService.writeDiffCalWorkspaces(
                basePath, filename, tableWorkspaceName=tableWSName, maskWorkspaceName=maskWSName
            )
            assert (basePath / filename).exists()
    mtd.clear()<|MERGE_RESOLUTION|>--- conflicted
+++ resolved
@@ -49,7 +49,7 @@
 from snapred.meta.mantid.WorkspaceNameGenerator import WorkspaceType as wngt
 from snapred.meta.redantic import write_model_pretty
 from util.helpers import createCompatibleDiffCalTable, createCompatibleMask
-from util.state_helpers import state_root_redirect
+from util.state_helpers import reduction_root_redirect, state_root_redirect
 
 LocalDataServiceModule = importlib.import_module(LocalDataService.__module__)
 ThisService = "snapred.backend.data.LocalDataService."
@@ -243,17 +243,8 @@
 def test_prepareStateRoot_creates_state_root_directory():
     # Test that the <state root> directory is created when it doesn't exist.
     localDataService = LocalDataService()
-<<<<<<< HEAD
     stateId = "ab8704b0bc2a2342"
     with state_root_redirect(localDataService, stateId=stateId):
-=======
-
-    with tempfile.TemporaryDirectory(prefix=Resource.getPath("outputs/")) as tmpDir:
-        stateId = "ab8704b0bc2a2342"
-        stateRootPath = Path(tmpDir) / stateId
-        groupingMapFilePath = stateRootPath / "groupingMap.json"
-        localDataService._constructCalibrationStateRoot = mock.Mock(return_value=stateRootPath)
->>>>>>> 8483f88a
         defaultGroupingMap = GroupingMap.parse_file(Resource.getPath("inputs/pixel_grouping/defaultGroupingMap.json"))
         localDataService._readDefaultGroupingMap = mock.Mock(return_value=defaultGroupingMap)
 
@@ -267,18 +258,8 @@
     localDataService = LocalDataService()
     stateId = "ab8704b0bc2a2342"
 
-<<<<<<< HEAD
     with state_root_redirect(localDataService, stateId=stateId):
         localDataService._constructCalibrationStateRoot().mkdir()
-=======
-    with tempfile.TemporaryDirectory(prefix=Resource.getPath("outputs/")) as tmpDir:
-        stateId = "ab8704b0bc2a2342"
-        stateRootPath = Path(tmpDir) / stateId
-        os.makedirs(stateRootPath)
-
-        groupingMapFilePath = stateRootPath / "groupingMap.json"
-        localDataService._constructCalibrationStateRoot = mock.Mock(return_value=stateRootPath)
->>>>>>> 8483f88a
         defaultGroupingMap = GroupingMap.parse_file(Resource.getPath("inputs/pixel_grouping/defaultGroupingMap.json"))
         localDataService._readDefaultGroupingMap = mock.Mock(return_value=defaultGroupingMap)
         assert localDataService._constructCalibrationStateRoot().exists()
@@ -289,17 +270,8 @@
     # Test that the first time a <state root> directory is initialized,
     #   the `StateConfig.groupingMap` is written to the directory.
     localDataService = LocalDataService()
-<<<<<<< HEAD
     stateId = "ab8704b0bc2a2342"
     with state_root_redirect(localDataService, stateId=stateId):
-=======
-
-    with tempfile.TemporaryDirectory(prefix=Resource.getPath("outputs/")) as tmpDir:
-        stateId = "ab8704b0bc2a2342"
-        stateRootPath = Path(tmpDir) / stateId
-        groupingMapFilePath = stateRootPath / "groupingMap.json"
-        localDataService._constructCalibrationStateRoot = mock.Mock(return_value=stateRootPath)
->>>>>>> 8483f88a
         defaultGroupingMap = GroupingMap.parse_file(Resource.getPath("inputs/pixel_grouping/defaultGroupingMap.json"))
         localDataService._readDefaultGroupingMap = mock.Mock(return_value=defaultGroupingMap)
 
@@ -312,24 +284,15 @@
     # Test that the first time a <state root> directory is initialized,
     #   the 'stateId' of the `StateConfig.groupingMap` is set to match that of the state.
     localDataService = LocalDataService()
-<<<<<<< HEAD
     stateId = "ab8704b0bc2a2342"
     with state_root_redirect(localDataService, stateId=stateId):
-=======
-
-    with tempfile.TemporaryDirectory(prefix=Resource.getPath("outputs/")) as tmpDir:
-        stateId = "ab8704b0bc2a2342"
-        stateRootPath = Path(tmpDir) / stateId
-        groupingMapFilePath = stateRootPath / "groupingMap.json"
-        localDataService._constructCalibrationStateRoot = mock.Mock(return_value=stateRootPath)
->>>>>>> 8483f88a
         defaultGroupingMap = GroupingMap.parse_file(Resource.getPath("inputs/pixel_grouping/defaultGroupingMap.json"))
         localDataService._readDefaultGroupingMap = mock.Mock(return_value=defaultGroupingMap)
 
         localDataService._prepareStateRoot(stateId)
 
         groupingMap = GroupingMap.parse_file(localDataService._groupingMapPath(stateId))
-        assert groupingMap.stateId == stateId
+    assert groupingMap.stateId == stateId
 
 
 def test_prepareStateRoot_no_default_grouping_map():
@@ -344,10 +307,6 @@
             FileNotFoundError,
             match=f'required default grouping-schema map "{defaultGroupingMapFilePath}" does not exist',
         ):
-<<<<<<< HEAD
-=======
-            localDataService._constructCalibrationStateRoot = mock.Mock(return_value=stateRootPath)
->>>>>>> 8483f88a
             localDataService._defaultGroupingMapPath = mock.Mock(return_value=Path(defaultGroupingMapFilePath))
             localDataService._prepareStateRoot(stateId)
 
@@ -356,21 +315,10 @@
     # If a 'groupingMap.json' file already exists at the <state root> directory,
     #   it should not be overwritten.
     localDataService = LocalDataService()
-<<<<<<< HEAD
     stateId = "ab8704b0bc2a2342"
     with state_root_redirect(localDataService, stateId=stateId):
         localDataService._constructCalibrationStateRoot().mkdir()
         defaultGroupingMapFilePath = Resource.getPath("inputs/pixel_grouping/defaultGroupingMap.json")
-=======
-
-    with tempfile.TemporaryDirectory(prefix=Resource.getPath("outputs/")) as tmpDir:
-        stateId = "ab8704b0bc2a2342"
-        stateRootPath = Path(tmpDir) / stateId
-        os.makedirs(stateRootPath)
-
-        defaultGroupingMapFilePath = Path(Resource.getPath("inputs/pixel_grouping/defaultGroupingMap.json"))
-        groupingMapFilePath = stateRootPath / "groupingMap.json"
->>>>>>> 8483f88a
 
         # Write a 'groupingMap.json' file to the <state root>, but with a different stateId;
         #   note that the _value_ of the stateId field is _not_ validated at this stage, except for its format.
@@ -379,16 +327,12 @@
         groupingMap.coerceStateId(otherStateId)
         write_model_pretty(groupingMap, localDataService._groupingMapPath(stateId))
 
-<<<<<<< HEAD
-=======
-        localDataService._constructCalibrationStateRoot = mock.Mock(return_value=stateRootPath)
->>>>>>> 8483f88a
         defaultGroupingMap = GroupingMap.parse_file(defaultGroupingMapFilePath)
         localDataService._readDefaultGroupingMap = mock.Mock(return_value=defaultGroupingMap)
         localDataService._prepareStateRoot(stateId)
 
         groupingMap = GroupingMap.parse_file(localDataService._groupingMapPath(stateId))
-        assert groupingMap.stateId == otherStateId
+    assert groupingMap.stateId == otherStateId
 
 
 def test_writeGroupingMap_relative_paths():
@@ -420,35 +364,27 @@
             groupingMap = GroupingMap.parse_file(groupingMapFilePath)
             defaultGroupingMap = GroupingMap.parse_file(defaultGroupingMapFilePath)
 
-            # test that relative paths are preserved
-            relativePathCount = 0
-            for n, focusGroup in enumerate(groupingMap.liteFocusGroups):
-                assert focusGroup == defaultGroupingMap.liteFocusGroups[n]
-                if not Path(focusGroup.definition).is_absolute():
-                    relativePathCount += 1
-            for n, focusGroup in enumerate(groupingMap.nativeFocusGroups):
-                assert focusGroup == defaultGroupingMap.nativeFocusGroups[n]
-                if not Path(focusGroup.definition).is_absolute():
-                    relativePathCount += 1
-            assert relativePathCount > 0
+        # test that relative paths are preserved
+        relativePathCount = 0
+        for n, focusGroup in enumerate(groupingMap.liteFocusGroups):
+            assert focusGroup == defaultGroupingMap.liteFocusGroups[n]
+            if not Path(focusGroup.definition).is_absolute():
+                relativePathCount += 1
+        for n, focusGroup in enumerate(groupingMap.nativeFocusGroups):
+            assert focusGroup == defaultGroupingMap.nativeFocusGroups[n]
+            if not Path(focusGroup.definition).is_absolute():
+                relativePathCount += 1
+        assert relativePathCount > 0
     finally:
         Config._config["instrument"]["calibration"]["powder"]["grouping"]["home"] = savePath
 
 
 @mock.patch(ThisService + "GetIPTS")
 def test_calibrationFileExists(GetIPTS):  # noqa ARG002
-<<<<<<< HEAD
     localDataService = LocalDataService()
     stateId = "ab8704b0bc2a2342"
     with state_root_redirect(localDataService, stateId=stateId) as tmpRoot:
         tmpRoot.path().mkdir()
-=======
-    with tempfile.TemporaryDirectory(prefix=Resource.getPath("outputs/")) as tmpDir:
-        assert Path(tmpDir).exists()
-        localDataService = LocalDataService()
-        localDataService._generateStateId = mock.Mock(return_value=("ab8704b0bc2a2342", None))
-        localDataService._constructCalibrationStateRoot = mock.Mock(return_value=Path(tmpDir))
->>>>>>> 8483f88a
         runNumber = "654321"
         assert localDataService.checkCalibrationFileExists(runNumber)
 
@@ -485,10 +421,6 @@
     with state_root_redirect(localDataService, stateId=stateId) as tmpRoot:
         nonExistentPath = tmpRoot.path() / "1755"
         assert not nonExistentPath.exists()
-<<<<<<< HEAD
-=======
-        localDataService._constructCalibrationStateRoot = mock.Mock(return_value=nonExistentPath)
->>>>>>> 8483f88a
         runNumber = "654321"
         assert not localDataService.checkCalibrationFileExists(runNumber)
 
@@ -528,11 +460,7 @@
 
     # direct GetIPTS to look in the exact folder where it should look
     # it is very stupid, so if you don't tell it exactly then it won't look there
-<<<<<<< HEAD
-    with amend_config(data_dir=correctIPTS + "nexus/"):
-=======
     with amend_config(data_dir=str(correctIPTS / "nexus")):
->>>>>>> 8483f88a
         res = localDataService.getIPTS(*key)
         assert res == str(correctIPTS) + os.sep
         assert localDataService.getIPTS.cache_info() == functools._CacheInfo(hits=0, misses=1, maxsize=128, currsize=1)
@@ -740,33 +668,27 @@
 def test_readCalibrationIndexMissing():
     localDataService = LocalDataService()
     localDataService.instrumentConfig = mock.Mock()
-    localDataService._generateStateId = mock.Mock()
-    localDataService._generateStateId.return_value = ("123", "456")
+    localDataService._generateStateId = mock.Mock(return_value=("123", "456"))
     localDataService._readReductionParameters = mock.Mock()
-    localDataService._constructCalibrationStateRoot = mock.Mock()
-    localDataService._constructCalibrationStateRoot.return_value = Resource.getPath("outputs")
+    localDataService._constructCalibrationStateRoot = mock.Mock(return_value=Path(Resource.getPath("outputs")))
     assert len(localDataService.readCalibrationIndex("123", True)) == 0
 
 
 def test_readNormalizationIndexMissing():
     localDataService = LocalDataService()
     localDataService.instrumentConfig = mock.Mock()
-    localDataService._generateStateId = mock.Mock()
-    localDataService._generateStateId.return_value = ("123", "456")
+    localDataService._generateStateId = mock.Mock(return_value=("123", "456"))
     localDataService._readReductionParameters = mock.Mock()
-    localDataService._constructCalibrationStateRoot = mock.Mock()
-    localDataService._constructCalibrationStateRoot.return_value = Resource.getPath("outputs")
+    localDataService._constructCalibrationStateRoot = mock.Mock(return_value=Path(Resource.getPath("outputs")))
     assert len(localDataService.readNormalizationIndex("123", True)) == 0
 
 
 def test_writeCalibrationIndexEntry():
     localDataService = LocalDataService()
     localDataService.instrumentConfig = mock.Mock()
-    localDataService._generateStateId = mock.Mock()
-    localDataService._generateStateId.return_value = ("123", "456")
+    localDataService._generateStateId = mock.Mock(return_value=("123", "456"))
     localDataService._readReductionParameters = mock.Mock()
-    localDataService._constructCalibrationStatePath = mock.Mock()
-    localDataService._constructCalibrationStatePath.return_value = Path(Resource.getPath("outputs"))
+    localDataService._constructCalibrationStatePath = mock.Mock(return_value=Path(Resource.getPath("outputs")))
     expectedFilePath = Path(Resource.getPath("outputs")) / "CalibrationIndex.json"
     localDataService.writeCalibrationIndexEntry(
         CalibrationIndexEntry(runNumber="57514", useLiteMode=True, comments="test comment", author="test author"),
@@ -874,15 +796,6 @@
     )
     with state_root_redirect(localDataService, stateId=stateId):
         localDataService.instrumentConfig = mock.Mock()
-<<<<<<< HEAD
-=======
-        localDataService._generateStateId = mock.Mock()
-        localDataService._generateStateId.return_value = ("ab8704b0bc2a2342", None)
-        localDataService._readReductionParameters = mock.Mock()
-        localDataService._constructCalibrationStateRoot = mock.Mock()
-        localDataService._constructCalibrationStateRoot.return_value = Path(tempdir)
-        localDataService.groceryService = mock.Mock()
->>>>>>> 8483f88a
         # WARNING: 'writeCalibrationRecord' modifies <incoming record>.version,
         #   and <incoming record>.calibrationFittingIngredients.version.
 
@@ -913,15 +826,6 @@
     )
     with state_root_redirect(localDataService, stateId=stateId):
         localDataService.instrumentConfig = mock.Mock()
-<<<<<<< HEAD
-=======
-        localDataService._generateStateId = mock.Mock()
-        localDataService._generateStateId.return_value = ("ab8704b0bc2a2342", None)
-        localDataService._readReductionParameters = mock.Mock()
-        localDataService._constructCalibrationStateRoot = mock.Mock()
-        localDataService._constructCalibrationStateRoot.return_value = Path(tempdir)
-        localDataService.groceryService = mock.Mock()
->>>>>>> 8483f88a
         # WARNING: 'writeCalibrationRecord' modifies <incoming record>.version,
         #   and <incoming record>.calibrationFittingIngredients.version.
 
@@ -946,15 +850,6 @@
     stateId = "ab8704b0bc2a2342"
     with state_root_redirect(localDataService, stateId=stateId):
         localDataService.instrumentConfig = mock.Mock()
-<<<<<<< HEAD
-=======
-        localDataService._generateStateId = mock.Mock()
-        localDataService._generateStateId.return_value = ("123", "456")
-        localDataService._readReductionParameters = mock.Mock()
-        localDataService._constructCalibrationStateRoot = mock.Mock()
-        localDataService._constructCalibrationStateRoot.return_value = Path(tempdir)
-        localDataService.groceryService = mock.Mock()
->>>>>>> 8483f88a
         localDataService.writeCalibrationRecord(
             CalibrationRecord.parse_raw(Resource.read("inputs/calibration/CalibrationRecord_v0001.json"))
         )
@@ -971,15 +866,6 @@
     )
     with state_root_redirect(localDataService, stateId=stateId):
         localDataService.instrumentConfig = mock.Mock()
-<<<<<<< HEAD
-=======
-        localDataService._generateStateId = mock.Mock()
-        localDataService._generateStateId.return_value = ("ab8704b0bc2a2342", None)
-        localDataService._readReductionParameters = mock.Mock()
-        localDataService._constructCalibrationStateRoot = mock.Mock()
-        localDataService._constructCalibrationStateRoot.return_value = Path(tempdir)
-        localDataService.groceryService = mock.Mock()
->>>>>>> 8483f88a
         localDataService.writeCalibrationRecord(testCalibrationRecord)
         actualRecord = localDataService.readCalibrationRecord("57514", useLiteMode=True)
     assert actualRecord.runNumber == "57514"
@@ -992,14 +878,8 @@
     testCalibrationRecord = CalibrationRecord.parse_raw(
         Resource.read("inputs/calibration/CalibrationRecord_v0001.json")
     )
-<<<<<<< HEAD
     with state_root_redirect(localDataService, stateId=stateId):
         basePath = localDataService._constructCalibrationDataPath(testCalibrationRecord.runNumber, True, 1)
-=======
-    with tempfile.TemporaryDirectory(dir=path, suffix=os.sep) as basePath:
-        basePath = Path(basePath)
-        mockConstructCalibrationDataPath.return_value = basePath
->>>>>>> 8483f88a
 
         # Workspace names need to match the names that are used in the test record.
         workspaces = testCalibrationRecord.workspaces.copy()
@@ -1100,20 +980,8 @@
     useLiteMode = True
     testNormalizationRecord.useLiteMode = useLiteMode
     testNormalizationRecord.version = VERSION_START
-<<<<<<< HEAD
     localDataService = LocalDataService()
     with state_root_redirect(localDataService, stateId=stateId):
-=======
-    with tempfile.TemporaryDirectory(prefix=Resource.getPath("outputs/")) as tempdir:
-        localDataService = LocalDataService()
-        localDataService.instrumentConfig = mock.Mock()
-        localDataService._generateStateId = mock.Mock()
-        localDataService._generateStateId.return_value = ("ab8704b0bc2a2342", None)
-        localDataService._readReductionParameters = mock.Mock()
-        localDataService._constructNormalizationStatePath = mock.Mock()
-        localDataService._constructNormalizationStatePath.return_value = Path(tempdir)
-        localDataService.groceryService = mock.Mock()
->>>>>>> 8483f88a
         # WARNING: 'writeNormalizationRecord' modifies <incoming record>.version,
         # and <incoming record>.normalization.version.
 
@@ -1150,15 +1018,6 @@
     localDataService = LocalDataService()
     with state_root_redirect(localDataService, stateId=stateId):
         localDataService.instrumentConfig = mock.Mock()
-<<<<<<< HEAD
-=======
-        localDataService._generateStateId = mock.Mock()
-        localDataService._generateStateId.return_value = ("ab8704b0bc2a2342", None)
-        localDataService._readReductionParameters = mock.Mock()
-        localDataService._constructNormalizationStatePath = mock.Mock()
-        localDataService._constructNormalizationStatePath.return_value = Path(tempdir)
-        localDataService.groceryService = mock.Mock()
->>>>>>> 8483f88a
         # WARNING: 'writeNormalizationRecord' modifies <incoming record>.version,
         # and <incoming record>.normalization.version.
 
@@ -1171,12 +1030,7 @@
         assert actualRecord.version == firstVersion
         assert actualRecord.calibration.version == firstVersion
         assert actualRecord.useLiteMode == useLiteMode
-<<<<<<< HEAD
         assert localDataService.getNormalizationRecordPath(runNumber, useLiteMode, firstVersion).exists()
-=======
-        assert (Path(tempdir) / wnvf.fileVersion(firstVersion) / "NormalizationRecord.json").exists()
-
->>>>>>> 8483f88a
         # write: version == testVersion
         testVersion = VERSION_START + 3
         testNormalizationRecord.version = testVersion
@@ -1187,14 +1041,8 @@
         actualRecord = localDataService.readNormalizationRecord(runNumber, useLiteMode, testVersion)
         assert actualRecord.version == testVersion
         assert actualRecord.useLiteMode == useLiteMode
-<<<<<<< HEAD
         assert localDataService.getNormalizationRecordPath(runNumber, useLiteMode, firstVersion).exists()
         assert localDataService.getNormalizationRecordPath(runNumber, useLiteMode, testVersion).exists()
-=======
-        assert (Path(tempdir) / wnvf.fileVersion(firstVersion) / "NormalizationRecord.json").exists()
-        assert (Path(tempdir) / wnvf.fileVersion(testVersion) / "NormalizationRecord.json").exists()
-
->>>>>>> 8483f88a
         # test can still read earlier version
         actualRecord = localDataService.readNormalizationRecord(runNumber, useLiteMode, firstVersion)
         assert actualRecord.version == firstVersion
@@ -1211,13 +1059,6 @@
     localDataService = LocalDataService()
     with state_root_redirect(localDataService, stateId=stateId):
         localDataService.instrumentConfig = mock.Mock()
-<<<<<<< HEAD
-=======
-        localDataService._generateStateId = mock.Mock()
-        localDataService._generateStateId.return_value = ("ab8704b0bc2a2342", None)
-        localDataService._constructNormalizationStatePath = mock.Mock()
-        localDataService._constructNormalizationStatePath.return_value = Path(tempdir)
->>>>>>> 8483f88a
         localDataService.writeNormalizationRecord(testNormalizationRecord)
         actualRecord = localDataService.readNormalizationRecord("57514", useLiteMode)
     assert actualRecord.runNumber == "57514"
@@ -1231,14 +1072,7 @@
     testNormalizationRecord = NormalizationRecord.parse_raw(
         Resource.read("inputs/normalization/NormalizationRecord.json")
     )
-<<<<<<< HEAD
     with state_root_redirect(localDataService, stateId=stateId):
-=======
-    with tempfile.TemporaryDirectory(dir=path, suffix=os.sep) as basePath:
-        basePath = Path(basePath)
-        localDataService._constructNormalizationDataPath = mock.Mock(return_value=basePath)
-
->>>>>>> 8483f88a
         # Workspace names need to match the names that are used in the test record.
         runNumber = testNormalizationRecord.runNumber  # noqa: F841
         useLiteMode = testNormalizationRecord.useLiteMode
@@ -1263,7 +1097,7 @@
         for wsName in testNormalizationRecord.workspaceNames:
             filename = Path(wsName + "_" + wnvf.formatVersion(version) + ".nxs")
             assert (basePath / filename).exists()
-        mtd.clear()
+    mtd.clear()
 
 
 def _writeSyntheticReductionRecord(filePath: Path, version: str):
@@ -1295,7 +1129,7 @@
 
 
 def test_readWriteReductionRecord_version_numbers():
-    inputRecordFilePath = Path(Resource.getPath("inputs/reduction/ReductionRecord_v0001.json"))
+    inputRecordFilePath = Resource.getPath("inputs/reduction/ReductionRecord_v0001.json")
     # Create the input data for this test:
     # _writeSyntheticReductionRecord(inputRecordFilePath, "1")
 
@@ -1306,15 +1140,10 @@
     # Temporarily use a single run number
     useLiteMode = testReductionRecord_v0001.useLiteMode
     runNumber = testReductionRecord_v0001.runNumbers[0]
-    with tempfile.TemporaryDirectory(prefix=Resource.getPath("outputs/")) as tempdir:
-        localDataService = LocalDataService()
+    stateId = "ab8704b0bc2a2342"
+    localDataService = LocalDataService()
+    with reduction_root_redirect(localDataService, stateId=stateId):
         localDataService.instrumentConfig = mock.Mock()
-        localDataService._generateStateId = mock.Mock()
-        localDataService._generateStateId.return_value = ("ab8704b0bc2a2342", None)
-        localDataService._readReductionParameters = mock.Mock()
-        localDataService._constructReductionDataRoot = mock.Mock()
-        localDataService._constructReductionDataRoot.return_value = Path(tempdir)
-        localDataService.groceryService = mock.Mock()
         # WARNING: 'writeReductionRecord' modifies <incoming record>.version,
 
         # write: version == 1
@@ -1341,15 +1170,9 @@
     # Temporarily use a single run number
     useLiteMode = testReductionRecord_v0001.useLiteMode
     runNumber = testReductionRecord_v0001.runNumbers[0]
-    with tempfile.TemporaryDirectory(prefix=Resource.getPath("outputs/")) as tempdir:
-        localDataService = LocalDataService()
-        localDataService.instrumentConfig = mock.Mock()
-        localDataService._generateStateId = mock.Mock()
-        localDataService._generateStateId.return_value = ("ab8704b0bc2a2342", None)
-        localDataService._readReductionParameters = mock.Mock()
-        localDataService._constructReductionDataRoot = mock.Mock()
-        localDataService._constructReductionDataRoot.return_value = Path(tempdir)
-        localDataService.groceryService = mock.Mock()
+    stateId = "ab8704b0bc2a2342"
+    localDataService = LocalDataService()
+    with reduction_root_redirect(localDataService, stateId=stateId):
         # WARNING: 'writeReductionRecord' modifies <incoming record>.version,
 
         #  Important: start with version > 1: should not depend on any existing directory structure!
@@ -1381,15 +1204,10 @@
 
     # Temporarily use a single run number
     runNumber = testRecord.runNumbers[0]
-    with tempfile.TemporaryDirectory(prefix=Resource.getPath("outputs/")) as tempdir:
-        localDataService = LocalDataService()
+    stateId = "ab8704b0bc2a2342"
+    localDataService = LocalDataService()
+    with reduction_root_redirect(localDataService, stateId=stateId):
         localDataService.instrumentConfig = mock.Mock()
-        localDataService._generateStateId = mock.Mock()
-        localDataService._generateStateId.return_value = ("ab8704b0bc2a2342", None)
-        localDataService._readReductionParameters = mock.Mock()
-        localDataService._constructReductionRecordFilePath = mock.Mock()
-        localDataService._constructReductionRecordFilePath.return_value = Path(tempdir) / "ReductionRecord.json"
-        localDataService.groceryService = mock.Mock()
 
         actualRecord = localDataService.writeReductionRecord(testRecord, testVersion)
         # -- version should have been modified to int(testVersion)
@@ -1407,15 +1225,11 @@
 
     # Temporarily use a single run number
     runNumber = testRecord.runNumbers[0]
-    with tempfile.TemporaryDirectory(prefix=Resource.getPath("outputs/")) as tempdir:
-        localDataService = LocalDataService()
+    stateId = "ab8704b0bc2a2342"
+    localDataService = LocalDataService()
+    with reduction_root_redirect(localDataService, stateId=stateId):
         localDataService.instrumentConfig = mock.Mock()
-        localDataService._generateStateId = mock.Mock()
-        localDataService._generateStateId.return_value = ("ab8704b0bc2a2342", None)
-        localDataService._readReductionParameters = mock.Mock()
         localDataService._getLatestReductionVersionNumber = mock.Mock(return_value=0)
-        localDataService._constructReductionRecordFilePath = mock.Mock()
-        localDataService._constructReductionRecordFilePath.return_value = Path(tempdir) / "ReductionRecord.json"
         localDataService.groceryService = mock.Mock()
         localDataService.writeReductionRecord(testRecord)
         actualRecord = localDataService.readReductionRecord(runNumber, testRecord.useLiteMode, testRecord.version)
@@ -1484,32 +1298,26 @@
     # Temporarily use a single run number
     useLiteMode = testRecord.useLiteMode
     runNumber = testRecord.runNumbers[0]
-    version = str(testRecord.version)
+    version = int(testRecord.version)
     stateId = "ab8704b0bc2a2342"
     fileName = wng.reductionOutputGroup().stateId(stateId).version(version).build()
     fileName += Config["nexus.file.extension"]
 
     wss = createReductionWorkspaces(testRecord.workspaceNames)  # noqa: F841
-    with tempfile.TemporaryDirectory(prefix=Resource.getPath("outputs/")) as tempdir:
-        localDataService = LocalDataService()
+    localDataService = LocalDataService()
+    with reduction_root_redirect(localDataService, stateId=stateId):
         localDataService.instrumentConfig = mock.Mock()
-        localDataService._generateStateId = mock.Mock()
-        localDataService._generateStateId.return_value = (stateId, None)
-        localDataService._readReductionParameters = mock.Mock()
         localDataService._getLatestReductionVersionNumber = mock.Mock(return_value=0)
 
         # Important to this test: use a path that doesn't already exist
-        reductionDataPath = Path(tempdir) / stateId / ("lite" if useLiteMode else "native") / runNumber / "v_0001"
-        localDataService._constructReductionDataPath = mock.Mock()
-        localDataService._constructReductionDataPath.return_value = reductionDataPath
-        localDataService._constructReductionRecordFilePath = mock.Mock()
-        localDataService._constructReductionRecordFilePath.return_value = reductionDataPath / "ReductionRecord.json"
+        reductionFilePath = localDataService._constructReductionRecordFilePath(runNumber, useLiteMode, version)
+        assert not reductionFilePath.exists()
 
         # `writeReductionRecord` must be called first
         localDataService.writeReductionRecord(testRecord)
         localDataService.writeReductionData(testRecord)
 
-        assert (reductionDataPath / fileName).exists()
+        assert reductionFilePath.exists()
 
 
 def test_writeReductionData_no_directories(createReductionWorkspaces):
@@ -1526,34 +1334,28 @@
     # Temporarily use a single run number
     useLiteMode = testRecord.useLiteMode
     runNumber = testRecord.runNumbers[0]
-    version = str(testRecord.version)
+    version = int(testRecord.version)
     stateId = "ab8704b0bc2a2342"
     fileName = wng.reductionOutputGroup().stateId(stateId).version(version).build()
     fileName += Config["nexus.file.extension"]
 
     wss = createReductionWorkspaces(testRecord.workspaceNames)  # noqa: F841
-    with tempfile.TemporaryDirectory(prefix=Resource.getPath("outputs/")) as tempdir:
-        localDataService = LocalDataService()
+    localDataService = LocalDataService()
+    with reduction_root_redirect(localDataService, stateId=stateId):
         localDataService.instrumentConfig = mock.Mock()
-        localDataService._generateStateId = mock.Mock()
-        localDataService._generateStateId.return_value = (stateId, None)
-        localDataService._readReductionParameters = mock.Mock()
         localDataService._getLatestReductionVersionNumber = mock.Mock(return_value=0)
 
         # Important to this test: use a path that doesn't already exist
-        reductionDataPath = Path(tempdir) / stateId / ("lite" if useLiteMode else "native") / runNumber / "v_0001"
-        localDataService._constructReductionDataPath = mock.Mock()
-        localDataService._constructReductionDataPath.return_value = reductionDataPath
-        localDataService._constructReductionRecordFilePath = mock.Mock()
-        localDataService._constructReductionRecordFilePath.return_value = reductionDataPath / "ReductionRecord.json"
+        reductionRecordPath = localDataService._constructReductionRecordFilePath(runNumber, useLiteMode, version)
+        assert not reductionRecordPath.exists()
 
         # `writeReductionRecord` must be called first
         # * deliberately _not_ done in this test => <reduction-data root> directory won't exist
         with pytest.raises(RuntimeError) as einfo:
             localDataService.writeReductionData(testRecord)
         msg = str(einfo.value)
-        assert "reduction version directories" in msg
-        assert "do not exist" in msg
+    assert "reduction version directories" in msg
+    assert "do not exist" in msg
 
 
 def test_writeReductionData_metadata(createReductionWorkspaces):
@@ -1570,32 +1372,26 @@
     # Temporarily use a single run number
     useLiteMode = testRecord.useLiteMode
     runNumber = testRecord.runNumbers[0]
-    version = str(testRecord.version)
+    version = int(testRecord.version)
     stateId = "ab8704b0bc2a2342"
     fileName = wng.reductionOutputGroup().stateId(stateId).version(version).build()
     fileName += Config["nexus.file.extension"]
 
     wss = createReductionWorkspaces(testRecord.workspaceNames)  # noqa: F841
-    with tempfile.TemporaryDirectory(prefix=Resource.getPath("outputs/")) as tempdir:
-        localDataService = LocalDataService()
+    localDataService = LocalDataService()
+    with reduction_root_redirect(localDataService, stateId=stateId):
         localDataService.instrumentConfig = mock.Mock()
-        localDataService._generateStateId = mock.Mock()
-        localDataService._generateStateId.return_value = ("ab8704b0bc2a2342", None)
-        localDataService._readReductionParameters = mock.Mock()
         localDataService._getLatestReductionVersionNumber = mock.Mock(return_value=0)
 
         # Important to this test: use a path that doesn't already exist
-        reductionDataPath = Path(tempdir) / stateId / ("lite" if useLiteMode else "native") / runNumber / "v_0001"
-        localDataService._constructReductionDataPath = mock.Mock()
-        localDataService._constructReductionDataPath.return_value = reductionDataPath
-        localDataService._constructReductionRecordFilePath = mock.Mock()
-        localDataService._constructReductionRecordFilePath.return_value = reductionDataPath / "ReductionRecord.json"
+        reductionRecordPath = localDataService._constructReductionRecordFilePath(runNumber, useLiteMode, version)
+        assert not reductionRecordPath.exists()
 
         # `writeReductionRecord` must be called first
         localDataService.writeReductionRecord(testRecord)
         localDataService.writeReductionData(testRecord)
 
-        filePath = reductionDataPath / fileName
+        filePath = reductionRecordPath.parent / fileName
         assert filePath.exists()
         with h5py.File(filePath, "r") as h5:
             dict_ = n5m.extractMetadataGroup(h5, "/metadata")
@@ -1617,32 +1413,26 @@
     # Temporarily use a single run number
     useLiteMode = testRecord.useLiteMode
     runNumber = testRecord.runNumbers[0]
-    version = str(testRecord.version)
+    version = int(testRecord.version)
     stateId = "ab8704b0bc2a2342"
     fileName = wng.reductionOutputGroup().stateId(stateId).version(version).build()
     fileName += Config["nexus.file.extension"]
 
     wss = createReductionWorkspaces(testRecord.workspaceNames)  # noqa: F841
-    with tempfile.TemporaryDirectory(prefix=Resource.getPath("outputs/")) as tempdir:
-        localDataService = LocalDataService()
+    localDataService = LocalDataService()
+    with reduction_root_redirect(localDataService, stateId=stateId):
         localDataService.instrumentConfig = mock.Mock()
-        localDataService._generateStateId = mock.Mock()
-        localDataService._generateStateId.return_value = ("ab8704b0bc2a2342", None)
-        localDataService._readReductionParameters = mock.Mock()
         localDataService._getLatestReductionVersionNumber = mock.Mock(return_value=0)
 
         # Important to this test: use a path that doesn't already exist
-        reductionDataPath = Path(tempdir) / stateId / ("lite" if useLiteMode else "native") / runNumber / "v_0001"
-        localDataService._constructReductionDataPath = mock.Mock()
-        localDataService._constructReductionDataPath.return_value = reductionDataPath
-        localDataService._constructReductionRecordFilePath = mock.Mock()
-        localDataService._constructReductionRecordFilePath.return_value = reductionDataPath / "ReductionRecord.json"
+        reductionRecordPath = localDataService._constructReductionRecordFilePath(runNumber, useLiteMode, version)
+        assert not reductionRecordPath.exists()
 
         # `writeReductionRecord` needs to be called first
         localDataService.writeReductionRecord(testRecord)
         localDataService.writeReductionData(testRecord)
 
-        filePath = reductionDataPath / fileName
+        filePath = reductionRecordPath.parent / fileName
         assert filePath.exists()
 
         # move the existing test workspaces out of the way:
@@ -1675,7 +1465,7 @@
     # Temporarily use a single run number
     useLiteMode = testRecord.useLiteMode
     runNumber = testRecord.runNumbers[0]
-    version = str(testRecord.version)
+    version = int(testRecord.version)
     stateId = "ab8704b0bc2a2342"
     testIPTS = "IPTS-12345"
     fileName = wng.reductionOutputGroup().stateId(stateId).version(version).build()
@@ -1706,11 +1496,7 @@
     localDataService._constructCalibrationStatePath = mock.Mock()
     localDataService._constructCalibrationStatePath.return_value = Path(Resource.getPath("outputs"))
     actualPath = localDataService.getCalibrationRecordPath("57514", True, testVersion)
-<<<<<<< HEAD
-    assert actualPath == Path(Resource.getPath("outputs"), wnvf.fileVersion(testVersion), "CalibrationRecord.json")
-=======
     assert actualPath == Path(Resource.getPath("outputs")) / wnvf.fileVersion(testVersion) / "CalibrationRecord.json"
->>>>>>> 8483f88a
 
 
 def test_getNormalizationRecordPath():
@@ -1721,9 +1507,6 @@
     localDataService._constructNormalizationStatePath = mock.Mock()
     localDataService._constructNormalizationStatePath.return_value = Path(Resource.getPath("outputs"))
     actualPath = localDataService.getNormalizationRecordPath("57514", True, testVersion)
-<<<<<<< HEAD
-    assert actualPath == Path(Resource.getPath("outputs"), wnvf.fileVersion(testVersion), "NormalizationRecord.json")
-=======
     assert actualPath == Path(Resource.getPath("outputs")) / wnvf.fileVersion(testVersion) / "NormalizationRecord.json"
 
 
@@ -1736,7 +1519,6 @@
     localDataService._constructReductionDataRoot.return_value = Path(Resource.getPath("outputs"))
     actualPath = localDataService._constructReductionRecordFilePath("57514", True, testVersion)
     assert actualPath == Path(Resource.getPath("outputs")) / wnvf.fileVersion(testVersion) / "ReductionRecord.json"
->>>>>>> 8483f88a
 
 
 def test_extractFileVersion():
@@ -1941,13 +1723,9 @@
     localDataService._constructCalibrationStatePath = mock.Mock()
     localDataService._constructCalibrationStatePath.return_value = Path(Resource.getPath("outputs/"))
     actualPath = localDataService._constructCalibrationParametersFilePath("57514", True, testVersion)
-<<<<<<< HEAD
-    assert actualPath == Path(Resource.getPath("outputs"), wnvf.fileVersion(testVersion), "CalibrationParameters.json")
-=======
     assert (
         actualPath == Path(Resource.getPath("outputs")) / wnvf.fileVersion(testVersion) / "CalibrationParameters.json"
     )
->>>>>>> 8483f88a
 
 
 def test_readCalibrationState():
@@ -1996,57 +1774,35 @@
 
 
 def test_writeCalibrationState():
-    with tempfile.TemporaryDirectory(dir=Resource.getPath("outputs"), suffix="/") as tempdir:
-        localDataService = LocalDataService()
-<<<<<<< HEAD
-        localDataService._generateStateId = mock.Mock(return_value=("123", "456"))
-        localDataService._constructCalibrationStatePath = mock.Mock(return_value=Path(tempdir))
-        localDataService._getCurrentCalibrationRecord = mock.Mock(return_value=Calibration.construct({"name": "test"}))
-=======
-        localDataService._generateStateId = mock.Mock()
-        localDataService._generateStateId.return_value = ("123", "456")
-        localDataService._constructCalibrationStatePath = mock.Mock()
-        localDataService._constructCalibrationStatePath.return_value = Path(tempdir)
-        localDataService._getCurrentCalibrationRecord = mock.Mock()
-        localDataService._getCurrentCalibrationRecord.return_value = Calibration.construct({"name": "test"})
->>>>>>> 8483f88a
+    runNumber = "123"
+    useLiteMode = True
+    localDataService = LocalDataService()
+    with state_root_redirect(localDataService):
         calibration = Calibration.parse_raw(Resource.read("/inputs/calibration/CalibrationParameters.json"))
         localDataService.writeCalibrationState(calibration)
-        assert (Path(tempdir) / wnvf.fileVersion(calibration.version) / "CalibrationParameters.json").exists()
+        file = localDataService._constructCalibrationParametersFilePath(runNumber, useLiteMode, calibration.version)
+        assert file.exists()
 
 
 def test_writeCalibrationState_overwrite_warning(caplog):
     # Test that overwriting an existing calibration logs a warning.
-    with tempfile.TemporaryDirectory(dir=Resource.getPath("outputs"), suffix="/") as tmpDir:
+    runNumber = "123"
+    useLiteMode = True
+    localDataService = LocalDataService()
+    version = 1
+    with state_root_redirect(localDataService) as tmpRoot:
         with caplog.at_level(logging.WARNING):
-            calibrationDataPath = Path(tmpDir) / "v_0001"
-            calibrationParametersFilePath = calibrationDataPath / "CalibrationParameters.json"
+            # add the file inside the state root at version 1
+            filePath = localDataService._constructCalibrationParametersFilePath(runNumber, useLiteMode, version)
+            tmpRoot.addFileAs(
+                Resource.getPath("/inputs/calibration/CalibrationParameters.json"),
+                filePath,
+            )
+            # now try to overwrite it
             calibration = Calibration.parse_raw(Resource.read("/inputs/calibration/CalibrationParameters.json"))
-            os.makedirs(calibrationDataPath)
-            write_model_pretty(calibration, calibrationParametersFilePath)
-
-            localDataService = LocalDataService()
-<<<<<<< HEAD
-            localDataService._generateStateId = mock.Mock(return_value=("123", "456"))
-            localDataService._constructCalibrationStatePath = mock.Mock(return_value=Path(tmpDir))
-            localDataService._getCurrentCalibrationRecord = mock.Mock(Calibration.construct({"name": "test"}))
-=======
-            localDataService._generateStateId = mock.Mock()
-            localDataService._generateStateId.return_value = ("123", "456")
-            localDataService._constructCalibrationStatePath = mock.Mock()
-            localDataService._constructCalibrationStatePath.return_value = Path(tmpDir)
-            localDataService._getCurrentCalibrationRecord = mock.Mock()
-            localDataService._getCurrentCalibrationRecord.return_value = Calibration.construct({"name": "test"})
->>>>>>> 8483f88a
-
-            # Force the output path: otherwise it will be written to "v_2".
-            localDataService._constructCalibrationParametersFilePath = mock.Mock()
-            localDataService._constructCalibrationParametersFilePath.return_value = calibrationParametersFilePath
-
-            calibration = Calibration.parse_raw(Resource.read("/inputs/calibration/CalibrationParameters.json"))
-            localDataService.writeCalibrationState(calibration)
-            assert calibrationParametersFilePath.exists()
-        assert f"overwriting calibration parameters at {calibrationParametersFilePath}" in caplog.text
+            localDataService.writeCalibrationState(calibration, version)
+            assert filePath.exists()
+        assert f"overwriting calibration parameters at {filePath}" in caplog.text
 
 
 @mock.patch("snapred.backend.data.GroceryService.GroceryService._createDiffcalTableWorkspaceName")
@@ -2063,36 +1819,20 @@
     )
     fetchInstrumentDonor.return_value = idfWS
     # mock the file names to check them later
-    wsName = f"diffcal_{runNumber}_{wnvf.formatVersion(version, use_v_prefix=False)}"
+    wsName = f"diffcal_{runNumber}_{wnvf.formatVersion(version)}"
     createDiffCalTableWorkspaceName.return_value = wsName
     # now write the diffcal file
-    with tempfile.TemporaryDirectory(dir=Resource.getPath("outputs"), suffix="/") as tempdir:
-        localDataService = LocalDataService()
-        # mock the calibration state path to write to the tempdir
-        localDataService._generateStateId = mock.Mock(return_value=("", ""))
-        localDataService._constructCalibrationStatePath = mock.Mock(return_value=Path(tempdir))
-<<<<<<< HEAD
-        # run the method and ensure the file has been created in correct location
-        # localDataService.writeCalibrationState(runNumber, calibration)
-=======
-        # run the method and ensure the file has been created in the correct location
->>>>>>> 8483f88a
+    localDataService = LocalDataService()
+    with state_root_redirect(localDataService):
         localDataService._writeDefaultDiffCalTable(runNumber, useLiteMode)
-        assert (Path(tempdir) / wnvf.fileVersion(version) / (wsName + ".h5")).exists()
-        # TODO: verify file's contents in separate unit test
+        file = localDataService._constructCalibrationDataPath(runNumber, useLiteMode, version) / wsName
+        file = file.with_suffix(".h5")
+        assert file.exists()
 
 
 def test_writeNormalizationState():
-    with tempfile.TemporaryDirectory(dir=Resource.getPath("outputs"), suffix="/") as tempdir:
-        localDataService = LocalDataService()
-        localDataService._generateStateId = mock.Mock()
-        localDataService._generateStateId.return_value = ("123", "456")
-<<<<<<< HEAD
-        localDataService._constructNormalizationStatePath = mock.Mock(return_value=Path(tempdir))
-=======
-        localDataService._constructNormalizationStatePath = mock.Mock()
-        localDataService._constructNormalizationStatePath.return_value = Path(tempdir)
->>>>>>> 8483f88a
+    localDataService = LocalDataService()
+    with state_root_redirect(localDataService):
         localDataService._getCurrentNormalizationRecord = mock.Mock()
         localDataService._getCurrentNormalizationRecord.return_value = Normalization.construct(
             {"seedRun": "123", "useLiteMode": True, "name": "test"}
@@ -2100,7 +1840,7 @@
         normalization = Normalization.parse_file(Resource.getPath("/inputs/normalization/NormalizationParameters.json"))
         normalization.version = 1
         localDataService.writeNormalizationState(normalization, 1)
-        assert (Path(tempdir) / "v_0001" / "NormalizationParameters.json").exists()
+        assert localDataService._constructNormalizationParametersFilePath("123", True, 1).exists()
 
 
 def test_readDetectorState():
@@ -2355,7 +2095,6 @@
 
 def test_readGroupingMap_initialized_state():
     # Test that '_readGroupingMap' for an initialized state returns the state's <grouping map>.
-<<<<<<< HEAD
     service = LocalDataService()
     stateId = "ab8704b0bc2a2342"
     with state_root_redirect(service, stateId=stateId) as tmpRoot:
@@ -2364,18 +2103,8 @@
             Resource.getPath("inputs/pixel_grouping/groupingMap.json"),
             service._groupingMapPath(stateId),
         )
-=======
-    with tempfile.TemporaryDirectory(prefix=Resource.getPath("outputs/")) as tempdir:
-        service = LocalDataService()
-        stateId = "ab8704b0bc2a2342"
-        stateRoot = Path(f"{tempdir}/{stateId}")
-        service._constructCalibrationStateRoot = mock.Mock()
-        service._constructCalibrationStateRoot.return_value = stateRoot
-        stateRoot.mkdir()
-        shutil.copy(Path(Resource.getPath("inputs/pixel_grouping/groupingMap.json")), stateRoot)
->>>>>>> 8483f88a
         groupingMap = service._readGroupingMap(stateId)
-        assert groupingMap.stateId == stateId
+    assert groupingMap.stateId == stateId
 
 
 @mock.patch("os.path.exists", return_value=True)
