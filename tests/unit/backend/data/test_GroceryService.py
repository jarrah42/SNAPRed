--- conflicted
+++ resolved
@@ -1,9 +1,5 @@
-<<<<<<< HEAD
-# ruff: noqa: E722, PT011, PT012
-=======
 # ruff: noqa: E722, PT011, PT012, F811
 import json
->>>>>>> 29299ae9
 import os
 import shutil
 import tarfile
