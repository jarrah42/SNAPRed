## This script is to test EWM 1126 and EWM 2166
#   https://ornlrse.clm.ibmcloud.com/ccm/web/projects/Neutron%20Data%20Project%20%28Change%20Management%29#action=com.ibm.team.workitem.viewWorkItem&id=1126
#   https://ornlrse.clm.ibmcloud.com/ccm/web/projects/Neutron%20Data%20Project%20%28Change%20Management%29#action=com.ibm.team.workitem.viewWorkItem&id=2166
# This tests that 
#  1. the algorithm will run,
#  2. the algorithm will create a calibration table, 
#  #. the algorithm will convergence to within a threshold.
# Adjust the convergenceThreshold parameter below, and compare to the "medianOffset" in the calData dictionary

from mantid.simpleapi import *
import matplotlib.pyplot as plt
import numpy as np
import json

import sys
sys.path.append("/SNS/users/4rx/SNAPRed")
from snapred.backend.recipe.algorithm.DetectorPeakPredictor import DetectorPeakPredictor
from snapred.backend.recipe.algorithm.PurgeOverlappingPeaksAlgorithm import PurgeOverlappingPeaksAlgorithm
from snapred.backend.data.DataFactoryService import DataFactoryService
from snapred.backend.service.CrystallographicInfoService import CrystallographicInfoService
from snapred.backend.service.CalibrationService import CalibrationService
from snapred.backend.log.logger import snapredLogger
from snapred.meta.redantic import list_to_raw_pretty
snapredLogger._level = 20

#diffraction calibration imports
from snapred.backend.recipe.algorithm.CalculateOffsetDIFC import CalculateOffsetDIFC
from snapred.backend.recipe.algorithm.GroupByGroupCalibration import GroupByGroupCalibration
from snapred.backend.recipe.DiffractionCalibrationRecipe import DiffractionCalibrationRecipe
from snapred.backend.dao.ingredients import DiffractionCalibrationIngredients
from snapred.backend.dao import RunConfig, DetectorPeak, GroupPeakList
from pydantic import parse_raw_as
from typing import List

from snapred.meta.Config import Config

from snapred.meta.redantic import list_to_raw_pretty

# User inputs ######################################################################
runNumber = "58882"  # 58409'
cifPath = "/SNS/SNAP/shared/Calibration/CalibrantSamples/Silicon_NIST_640d.cif"
groupingFile = "/SNS/SNAP/shared/Calibration/Powder/PixelGroupingDefinitions/SNAPFocGrp_Column.lite.xml"
peakThreshold = 0.05
offsetConvergenceLimit = 0.1

# SET TO TRUE TO STOP WASHING DISHES
Config._config['cis_mode'] = False
####################################################################################

# CREATE NEEDED INGREDIENTS ########################################################
dataFactoryService=DataFactoryService()
runConfig = dataFactoryService.getRunConfig(runNumber)
focusGroup=dataFactoryService.getFocusGroups(runNumber)[0] #column
calibration = dataFactoryService.getCalibrationState(runNumber)

calibrationService = CalibrationService()
pixelGroupingParameters = calibrationService.retrievePixelGroupingParams(runNumber)

instrumentState = calibration.instrumentState
calPath = instrumentState.instrumentConfig.calibrationDirectory
instrumentState.pixelGroupingInstrumentParameters = pixelGroupingParameters[0]

crystalInfoDict = CrystallographicInfoService().ingest(cifPath)

detectorAlgo = PurgeOverlappingPeaksAlgorithm()
detectorAlgo.initialize()
detectorAlgo.setProperty("InstrumentState", instrumentState.json())
detectorAlgo.setProperty("CrystalInfo", crystalInfoDict["crystalInfo"].json())
detectorAlgo.setProperty("PeakIntensityThreshold", peakThreshold)
detectorAlgo.execute()
peakList = detectorAlgo.getProperty("OutputPeakMap").value
peakList = parse_raw_as(List[GroupPeakList], peakList)
print(list_to_raw_pretty(peakList))

ingredients = DiffractionCalibrationIngredients(
    runConfig=runConfig,
    instrumentState=instrumentState,
    focusGroup=focusGroup,
    groupedPeakLists=peakList,
    calPath=calPath,
    convergenceThreshold=offsetConvergenceLimit,
)
####################################################################################
# Run the individual steps of the recipe
# Run the pixel offset calibration to converge
# Run the PDCalibration step group-by-group

data = {"result": False}
dataSteps = []
medianOffsets = []

runNumber = ingredients.runConfig.runNumber
convergenceThreshold = ingredients.convergenceThreshold
offsetAlgo = CalculateOffsetDIFC()
offsetAlgo.initialize()
offsetAlgo.setProperty("Ingredients", ingredients.json())
offsetAlgo.execute()

# save a permanent copy of the input data
rawTOFInputWS = f'z_TOF_{runNumber}_raw'
rawDSPInputWS = f'z_DSP_{runNumber}_raw'
CloneWorkspace(
    InputWorkspace=offsetAlgo.inputWStof,
    OutputWorkspace=rawTOFInputWS,
)
CloneWorkspace(
    InputWorkspace=offsetAlgo.inputWSdsp,
    OutputWorkspace=rawDSPInputWS,
)

# record the median offset used in convergence
dataSteps.append(json.loads(offsetAlgo.getProperty("data").value))
medianOffsets.append(dataSteps[-1]["medianOffset"])

counter = 0
while abs(medianOffsets[-1]) > convergenceThreshold:
    counter = counter + 1
    offsetAlgo.execute()
    dataSteps.append(json.loads(offsetAlgo.getProperty("data").value))
    medianOffsets.append(dataSteps[-1]["medianOffset"])

data["steps"] = dataSteps
print(data["steps"], counter)

calibAlgo = GroupByGroupCalibration()
calibAlgo.initialize()
calibAlgo.setProperty("Ingredients", ingredients.json())
calibAlgo.setProperty("InputWorkspace", offsetAlgo.getProperty("OutputWorkspace").value)
calibAlgo.setProperty("PreviousCalibrationTable", offsetAlgo.getProperty("CalibrationTable").value)
calibAlgo.execute()
data["calibrationTable"] = calibrateAlgo.getProperty("FinalCalibrationTable").value
data["result"] = True

# Run the entire recipe #####################################################################
rx = DiffractionCalibrationRecipe()
res = rx.executeRecipe(ingredients)
print(res["result"])
print(res["steps"])
#############################################################################################

<<<<<<< HEAD
diffractionCalibrationIngredients = DiffractionCalibrationIngredients(
        runConfig=runConfig,
        instrumentState=instrumentState,
        focusGroup=focusGroup,
        groupedPeakLists=peakList,
        calPath=calPath,
        convergenceThreshold=convergenceThreshold)


algo = CalculateOffsetDIFC()
algo.initialize()
algo.setProperty('Ingredients',diffractionCalibrationIngredients.json())
algo.execute()
calTable = algo.getProperty('CalibrationTable')
wsOut = algo.getProperty('OutputWorkspace')
calData = algo.getProperty('data')
=======
>>>>>>> 049df908
<|MERGE_RESOLUTION|>--- conflicted
+++ resolved
@@ -138,22 +138,3 @@
 print(res["steps"])
 #############################################################################################
 
-<<<<<<< HEAD
-diffractionCalibrationIngredients = DiffractionCalibrationIngredients(
-        runConfig=runConfig,
-        instrumentState=instrumentState,
-        focusGroup=focusGroup,
-        groupedPeakLists=peakList,
-        calPath=calPath,
-        convergenceThreshold=convergenceThreshold)
-
-
-algo = CalculateOffsetDIFC()
-algo.initialize()
-algo.setProperty('Ingredients',diffractionCalibrationIngredients.json())
-algo.execute()
-calTable = algo.getProperty('CalibrationTable')
-wsOut = algo.getProperty('OutputWorkspace')
-calData = algo.getProperty('data')
-=======
->>>>>>> 049df908
