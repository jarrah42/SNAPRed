--- conflicted
+++ resolved
@@ -473,10 +473,6 @@
           "groupID": 0,
           "isMasked": false,
           "L2": 10.0,
-<<<<<<< HEAD
-          "azimuth": 0.0,
-=======
->>>>>>> 20d23f9c
           "twoTheta": 2.1108948177427838,
           "azimuth": 0.0,
           "dResolution": {
@@ -489,10 +485,6 @@
           "groupID": 1,
           "isMasked": false,
           "L2": 10.0,
-<<<<<<< HEAD
-          "azimuth": 0.0,
-=======
->>>>>>> 20d23f9c
           "twoTheta": 1.82310673131693,
           "azimuth": 0.0,
           "dResolution": {
@@ -505,10 +497,6 @@
           "groupID": 2,
           "isMasked": false,
           "L2": 10.0,
-<<<<<<< HEAD
-          "azimuth": 0.0,
-=======
->>>>>>> 20d23f9c
           "twoTheta": 1.5352228379083572,
           "azimuth": 0.0,
           "dResolution": {
@@ -521,10 +509,6 @@
           "groupID": 3,
           "isMasked": false,
           "L2": 10.0,
-<<<<<<< HEAD
-          "azimuth": 0.0,
-=======
->>>>>>> 20d23f9c
           "twoTheta": 1.440276389170165,
           "azimuth": 0.0,
           "dResolution": {
@@ -537,10 +521,6 @@
           "groupID": 4,
           "isMasked": false,
           "L2": 10.0,
-<<<<<<< HEAD
-          "azimuth": 0.0,
-=======
->>>>>>> 20d23f9c
           "twoTheta": 1.1543988461042238,
           "azimuth": 0.0,
           "dResolution": {
@@ -553,10 +533,6 @@
           "groupID": 5,
           "isMasked": false,
           "L2": 10.0,
-<<<<<<< HEAD
-          "azimuth": 0.0,
-=======
->>>>>>> 20d23f9c
           "twoTheta": 0.8690010092470938,
           "azimuth": 0.0,
           "dResolution": {
@@ -583,10 +559,6 @@
           "groupID": 0,
           "isMasked": false,
           "L2": 10.0,
-<<<<<<< HEAD
-          "azimuth": 0.0,
-=======
->>>>>>> 20d23f9c
           "twoTheta": 1.8230747956560218,
           "azimuth": 0.0,
           "dResolution": {
@@ -599,10 +571,6 @@
           "groupID": 1,
           "isMasked": false,
           "L2": 10.0,
-<<<<<<< HEAD
-          "azimuth": 0.0,
-=======
->>>>>>> 20d23f9c
           "twoTheta": 1.1545587481738246,
           "azimuth": 0.0,
           "dResolution": {
@@ -629,10 +597,6 @@
           "groupID": 0,
           "isMasked": false,
           "L2": 10.0,
-<<<<<<< HEAD
-          "azimuth": 0.0,
-=======
->>>>>>> 20d23f9c
           "twoTheta": 1.4888167719149363,
           "azimuth": 0.0,
           "dResolution": {
