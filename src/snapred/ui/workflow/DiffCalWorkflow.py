--- conflicted
+++ resolved
@@ -371,16 +371,10 @@
         view = workflowPresenter.widget.tabView
         version = view.fieldVersion.get(None)
         # validate the version number
-<<<<<<< HEAD
-        if version is not None:
-            try:
-                version = int(view.fieldVersion.get(None))
-=======
         version = view.fieldVersion.get(None)
         if version is not None:
             try:
                 version = int(version)
->>>>>>> d7fa47ed
                 assert version >= 0
             except (AssertionError, ValueError, TypeError):
                 raise TypeError("Version must be a nonnegative integer")
