--- conflicted
+++ resolved
@@ -43,16 +43,10 @@
         )
         wsName = fitPeakIngredients.inputWorkspace
         outputWorkspaceName = self.getProperty("OutputWorkspaceGroup").value
-<<<<<<< HEAD
         peakIntensityFractionThreshold = self.getProperty("PeakIntensityFractionThreshold").value
         instrumentState = fitPeakIngredients.InstrumentState
         crystalInfo = fitPeakIngredients.CrystalInfo
         peakType = fitPeakIngredients.PeakType
-=======
-        instrumentState = fitPeakIngredients.instrumentState
-        crystalInfo = fitPeakIngredients.crystalInfo
-        peakType = fitPeakIngredients.peakType
->>>>>>> f3f3bb29
 
         result = self.mantidSnapper.PurgeOverlappingPeaksAlgorithm(
             "Purging overlapping peaks...",
