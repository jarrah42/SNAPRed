import datetime
import glob
import json
import os
import re
import time
from errno import ENOENT as NOT_FOUND
from functools import lru_cache
from pathlib import Path
from typing import Any, Dict, List, Optional, Set, Tuple

import h5py
from mantid.dataobjects import MaskWorkspace
from mantid.kernel import PhysicalConstants
from mantid.simpleapi import GetIPTS, mtd
from pydantic import validate_call

from snapred.backend.dao import (
    GSASParameters,
    InstrumentConfig,
    ObjectSHA,
    ParticleBounds,
    RunConfig,
    StateConfig,
    StateId,
)
from snapred.backend.dao.calibration import Calibration, CalibrationRecord
from snapred.backend.dao.indexing.IndexEntry import IndexEntry
from snapred.backend.dao.indexing.Record import Record
from snapred.backend.dao.indexing.Versioning import VERSION_DEFAULT
from snapred.backend.dao.Limit import Limit, Pair
from snapred.backend.dao.normalization import Normalization, NormalizationRecord
from snapred.backend.dao.reduction import ReductionRecord
from snapred.backend.dao.request import (
    CreateCalibrationRecordRequest,
    CreateIndexEntryRequest,
    CreateNormalizationRecordRequest,
)
from snapred.backend.dao.state import (
    DetectorState,
    GroupingMap,
    InstrumentState,
)
from snapred.backend.dao.state.CalibrantSample import CalibrantSamples
from snapred.backend.data.Indexer import Indexer, IndexerType
from snapred.backend.data.NexusHDF5Metadata import NexusHDF5Metadata as n5m
from snapred.backend.error.RecoverableException import RecoverableException
from snapred.backend.error.StateValidationException import StateValidationException
from snapred.backend.log.logger import snapredLogger
from snapred.backend.recipe.algorithm.MantidSnapper import MantidSnapper
from snapred.meta.Config import Config
from snapred.meta.decorators.ExceptionHandler import ExceptionHandler
from snapred.meta.decorators.Singleton import Singleton
from snapred.meta.mantid.WorkspaceNameGenerator import (
    ValueFormatter as wnvf,
)
from snapred.meta.mantid.WorkspaceNameGenerator import (
    WorkspaceName,
)
from snapred.meta.mantid.WorkspaceNameGenerator import (
    WorkspaceNameGenerator as wng,
)
from snapred.meta.mantid.WorkspaceNameGenerator import (
    WorkspaceType as wngt,
)
from snapred.meta.redantic import write_model_pretty

logger = snapredLogger.getLogger(__name__)

"""
    Looks up data on disk
    TBD the interface such that it is fairly generic
    but intersects that of the potential oncat data service interface
"""


def _createFileNotFoundError(msg, filename):
    return FileNotFoundError(NOT_FOUND, os.strerror(NOT_FOUND) + " " + msg, filename)


@Singleton
class LocalDataService:
    instrumentConfig: "InstrumentConfig"
    verifyPaths: bool = True

    # conversion factor from microsecond/Angstrom to meters
    # (TODO: FIX THIS COMMENT! Obviously `m2cm` doesn't convert from 1.0 / Angstrom to 1.0 / meters.)
    CONVERSION_FACTOR = Config["constants.m2cm"] * PhysicalConstants.h / PhysicalConstants.NeutronMass

    def __init__(self) -> None:
        self.verifyPaths = Config["localdataservice.config.verifypaths"]
        self.instrumentConfig = self.readInstrumentConfig()
        self.mantidSnapper = MantidSnapper(None, "Utensils")

    ##### MISCELLANEOUS METHODS #####

    def fileExists(self, path):
        return os.path.isfile(path)

    def _determineInstrConfigPaths(self) -> None:
        """This method locates the instrument configuration path and
        sets the instance variable ``instrumentConfigPath``."""
        # verify parent directory exists
        self.dataPath = Path(Config["instrument.home"])
        if self.verifyPaths and not self.dataPath.exists():
            raise _createFileNotFoundError(Config["instrument.home"], self.dataPath)

        # look for the config file and verify it exists
        self.instrumentConfigPath = Config["instrument.config"]
        if self.verifyPaths and not Path(self.instrumentConfigPath).exists():
            raise _createFileNotFoundError("Missing Instrument Config", Config["instrument.config"])

    def readInstrumentConfig(self) -> InstrumentConfig:
        self._determineInstrConfigPaths()

        instrumentParameterMap = self._readInstrumentParameters()
        try:
            instrumentParameterMap["bandwidth"] = instrumentParameterMap.pop("neutronBandwidth")
            instrumentParameterMap["maxBandwidth"] = instrumentParameterMap.pop("extendedNeutronBandwidth")
            instrumentParameterMap["delTOverT"] = instrumentParameterMap.pop("delToT")
            instrumentParameterMap["delLOverL"] = instrumentParameterMap.pop("delLoL")
            instrumentParameterMap["version"] = str(instrumentParameterMap["version"])
            instrumentConfig = InstrumentConfig(**instrumentParameterMap)
        except KeyError as e:
            raise KeyError(f"{e}: while reading instrument configuration '{self.instrumentConfigPath}'") from e
        if self.dataPath:
            instrumentConfig.calibrationDirectory = Path(Config["instrument.calibration.home"])
            if self.verifyPaths and not instrumentConfig.calibrationDirectory.exists():
                raise _createFileNotFoundError("[calibration directory]", instrumentConfig.calibrationDirectory)

        return instrumentConfig

    def _readInstrumentParameters(self) -> Dict[str, Any]:
        instrumentParameterMap: Dict[str, Any] = {}
        try:
            with open(self.instrumentConfigPath, "r") as json_file:
                instrumentParameterMap = json.load(json_file)
            return instrumentParameterMap
        except FileNotFoundError as e:
            raise _createFileNotFoundError("Instrument configuration file", self.instrumentConfigPath) from e

    def readStateConfig(self, runId: str, useLiteMode: bool) -> StateConfig:
        diffCalibration = self.calibrationIndexer(runId, useLiteMode).readParameters()
        stateId = str(diffCalibration.instrumentState.id)

        # Read the grouping-schema map associated with this `StateConfig`.
        groupingMap = None
        if self._groupingMapPath(stateId).exists():
            groupingMap = self._readGroupingMap(stateId)
        else:
            # If no `GroupingMap` JSON file is present at the <state root>,
            #   it is assumed that this is the first time that this state configuration has been initialized.
            # WARNING: `_prepareStateRoot` is also called at `initializeState`: this allows
            #   some order independence of initialization if the back-end is run separately (e.g. in unit tests).
            self._prepareStateRoot(stateId)
            groupingMap = self._readGroupingMap(stateId)

        return StateConfig(
            calibration=diffCalibration,
            groupingMap=groupingMap,
            stateId=diffCalibration.instrumentState.id,
        )

    @staticmethod
    def getUniqueTimestamp() -> float:
        """
        Generate a unique timestamp:

        * on some operating systems `time.time()` only has resolution to seconds;

        * this method checks its own most-recently returned value, and if necessary,
          increments it.

        * the complete `float` representation of the unix timestamp is retained,
          in order to allow arbitrary formatting.

        """
        _previousTimestamp = getattr(LocalDataService.getUniqueTimestamp, "_previousTimestamp", None)
        nextTimestamp = time.time()
        if _previousTimestamp is not None:
            # compare as `time.struct_time`
            if nextTimestamp < _previousTimestamp or time.gmtime(nextTimestamp) == time.gmtime(_previousTimestamp):
                nextTimestamp = _previousTimestamp + 1.0
        LocalDataService.getUniqueTimestamp._previousTimestamp = nextTimestamp
        return nextTimestamp

    @lru_cache
    def getIPTS(self, runNumber: str, instrumentName: str = Config["instrument.name"]) -> str:
        ipts = GetIPTS(runNumber, instrumentName)
        return str(ipts)

    def workspaceIsInstance(self, wsName: str, wsType: Any) -> bool:
        # Is the workspace an instance of the specified type.
        if not mtd.doesExist(wsName):
            return False
        return isinstance(mtd[wsName], wsType)

    def readRunConfig(self, runId: str) -> RunConfig:
        return self._readRunConfig(runId)

    def _readRunConfig(self, runId: str) -> RunConfig:
        # lookup path for IPTS number
        iptsPath = self.getIPTS(runId)

        return RunConfig(
            IPTS=iptsPath,
            runNumber=runId,
            maskFileName="",
            maskFileDirectory=iptsPath + self.instrumentConfig.sharedDirectory,
            gsasFileDirectory=iptsPath + self.instrumentConfig.reducedDataDirectory,
            calibrationState=None,
        )  # TODO: where to find case? "before" "after"

    def _constructPVFilePath(self, runId: str) -> Path:
        runConfig = self._readRunConfig(runId)
        return Path(
            runConfig.IPTS,
            self.instrumentConfig.nexusDirectory,
            f"SNAP_{str(runConfig.runNumber)}{self.instrumentConfig.nexusFileExtension}",
        )

    def _readPVFile(self, runId: str):
        fileName: Path = self._constructPVFilePath(runId)

        if fileName.exists():
            h5 = h5py.File(fileName, "r")
        else:
            raise FileNotFoundError(f"PVFile '{fileName}' does not exist")
        return h5

    # NOTE `lru_cache` decorator needs to be on the outside
    @lru_cache
    @ExceptionHandler(StateValidationException)
    def _generateStateId(self, runId: str) -> Tuple[str, str]:
        detectorState = self.readDetectorState(runId)
        SHA = self._stateIdFromDetectorState(detectorState)
        return SHA.hex, SHA.decodedKey

    def _stateIdFromDetectorState(self, detectorState: DetectorState) -> ObjectSHA:
        stateID = StateId(
            vdet_arc1=detectorState.arc[0],
            vdet_arc2=detectorState.arc[1],
            WavelengthReq=detectorState.wav,
            Frequency=detectorState.freq,
            Pos=detectorState.guideStat,
            # TODO: these should probably be added:
            #   if they change with the runId, there will be a potential hash collision.
            # det_lin1=detectorState.lin[0],
            # det_lin2=detectorState.lin[1],
        )
        return ObjectSHA.fromObject(stateID)

    def stateIdFromWorkspace(self, wsName: WorkspaceName) -> Tuple[str, str]:
        detectorState = self.detectorStateFromWorkspace(wsName)
        SHA = self._stateIdFromDetectorState(detectorState)
        return SHA.hex, SHA.decodedKey

    def _findMatchingFileList(self, pattern, throws=True) -> List[str]:
        """
        Find all files matching a glob pattern.
        Optional: throws exception if nothing found.
        """
        fileList: List[str] = []
        for fname in glob.glob(str(pattern), recursive=True):
            if os.path.isfile(fname):
                fileList.append(fname)
        if len(fileList) == 0 and throws:
            raise ValueError(f"No files could be found with pattern: {pattern}")
        return fileList

    ##### PATH METHODS #####

    def _appendTimestamp(self, root: Path, timestamp: float) -> Path:
        # Append a timestamp directory to a data path
        return root / wnvf.pathTimestamp(timestamp)

    def _constructCalibrationStateRoot(self, stateId) -> Path:
        return Path(Config["instrument.calibration.powder.home"], str(stateId))

    def _constructCalibrationStatePath(self, stateId, useLiteMode) -> Path:
        mode = "lite" if useLiteMode else "native"
        return self._constructCalibrationStateRoot(stateId) / mode / "diffraction"

    def _constructNormalizationStatePath(self, stateId, useLiteMode) -> Path:
        mode = "lite" if useLiteMode else "native"
        return self._constructCalibrationStateRoot(stateId) / mode / "normalization"

    # reduction paths #

    @validate_call
    def _constructReductionStateRoot(self, runNumber: str) -> Path:
        stateId, _ = self._generateStateId(runNumber)
        IPTS = Path(self.getIPTS(runNumber))
        # substitute the last component of the IPTS-directory for the '{IPTS}' tag
        reductionHome = Path(Config["instrument.reduction.home"].format(IPTS=IPTS.name))
        return reductionHome / stateId

    @validate_call
    def _constructReductionDataRoot(self, runNumber: str, useLiteMode: bool) -> Path:
        mode = "lite" if useLiteMode else "native"
        return self._constructReductionStateRoot(runNumber) / mode / runNumber

    @validate_call
    def _constructReductionDataPath(self, runNumber: str, useLiteMode: bool, timestamp: float) -> Path:
        return self._appendTimestamp(self._constructReductionDataRoot(runNumber, useLiteMode), timestamp)

    @validate_call
    def _constructReductionRecordFilePath(self, runNumber: str, useLiteMode: bool, timestamp: float) -> Path:
        recordPath = self._constructReductionDataPath(runNumber, useLiteMode, timestamp) / "ReductionRecord.json"
        return recordPath

    @validate_call
    def _constructReductionDataFilePath(self, runNumber: str, useLiteMode: bool, timestamp: float) -> Path:
        stateId, _ = self._generateStateId(runNumber)

        # In order to facilitate eventual application to reductions containing multiple runNumber,
        #   the output file is named as the <reduction output-group> (including only the stateSHA).
        # If this causes confusion in the interim, this should be changed to `wng.reductionOutput`.
        fileName = wng.reductionOutputGroup().stateId(stateId).timestamp(timestamp).build()
        fileName += Config["nexus.file.extension"]
        filePath = self._constructReductionDataPath(runNumber, useLiteMode, timestamp) / fileName
        return filePath

    @validate_call
    def _reducedRuns(self, runNumber: str, useLiteMode: bool) -> List[str]:
        # A list of already reduced runs sharing the same state as the specified run
        # NOTE: fix this, double check with WORKSPACE name generator for formatting numbers, check consistency
        runNumberFormat = re.compile(r"\d{5,}$")
        mode = "lite" if useLiteMode else "native"
        stateModeRoot = self._constructReductionStateRoot(runNumber) / mode
        runs = []
        if stateModeRoot.exists():
            with os.scandir(stateModeRoot) as entries:
                for entry in entries:
                    if entry.is_dir():
                        if runNumberFormat.match(entry.name):
                            runs.append(entry.name)
        return runs

    @validate_call
    def _reducedTimestamps(self, runNumber: str, useLiteMode: bool) -> List[int]:
        # A list of timestamps from existing reduced data for the specified run and grouping.

        # Implementation notes:
        # * in python >=3.11, the iso-format parsing can be replaced by
        #   `<datetime class>.fromisoformat(entry.name).timestamp()`

        timestampPathTag = re.compile(Config["mantid.workspace.nameTemplate.formatter.timestamp.path_regx"])
        reductionDataRoot = self._constructReductionDataRoot(runNumber, useLiteMode)
        tss = []
        if reductionDataRoot.exists():
            with os.scandir(reductionDataRoot) as entries:
                for entry in entries:
                    if entry.is_dir():
                        part = entry.name
                        match_ = timestampPathTag.match(part)
                        if match_:
                            tss.append(
                                datetime.datetime(
                                    year=int(match_.group(1)),
                                    month=int(match_.group(2)),
                                    day=int(match_.group(3)),
                                    hour=int(match_.group(4)),
                                    minute=int(match_.group(5)),
                                    second=int(match_.group(6)),
                                ).timestamp()
                            )
        return tss

    ##### INDEX / VERSION METHODS #####

    def readCalibrationIndex(self, runId: str, useLiteMode: bool):
        return self.calibrationIndexer(runId, useLiteMode).getIndex()

    def readNormalizationIndex(self, runId: str, useLiteMode: bool):
        return self.normalizationIndexer(runId, useLiteMode).getIndex()

    def _statePathForWorkflow(self, stateId: str, useLiteMode: bool, indexerType: IndexerType):
        match indexerType:
            case IndexerType.CALIBRATION:
                path = self._constructCalibrationStatePath(stateId, useLiteMode)
            case IndexerType.NORMALIZATION:
                path = self._constructNormalizationStatePath(stateId, useLiteMode)
            case _:
                raise NotImplementedError(f"Indexer of type {indexerType} is not supported by the LocalDataService")
        return path

    @lru_cache
    def _indexer(self, stateId: str, useLiteMode: bool, indexerType: IndexerType):
        path = self._statePathForWorkflow(stateId, useLiteMode, indexerType)
        return Indexer(indexerType=indexerType, directory=path)

    def indexer(self, runNumber: str, useLiteMode: bool, indexerType: IndexerType):
        stateId, _ = self._generateStateId(runNumber)
        return self._indexer(stateId, useLiteMode, indexerType)

    def calibrationIndexer(self, runId: str, useLiteMode: bool):
        return self.indexer(runId, useLiteMode, IndexerType.CALIBRATION)

    def normalizationIndexer(self, runId: str, useLiteMode: bool):
        return self.indexer(runId, useLiteMode, IndexerType.NORMALIZATION)

    def writeCalibrationIndexEntry(self, entry: IndexEntry):
        """
        The entry must have correct version.
        """
        self.calibrationIndexer(entry.runNumber, entry.useLiteMode).addIndexEntry(entry)

    def writeNormalizationIndexEntry(self, entry: IndexEntry):
        """
        The entry must have correct version.
        """
        self.normalizationIndexer(entry.runNumber, entry.useLiteMode).addIndexEntry(entry)

    ##### NORMALIZATION METHODS #####

    def createNormalizationIndexEntry(self, request: CreateIndexEntryRequest) -> IndexEntry:
        indexer = self.normalizationIndexer(request.runNumber, request.useLiteMode)
        return indexer.createIndexEntry(**request.model_dump())

    def createNormalizationRecord(self, request: CreateNormalizationRecordRequest) -> NormalizationRecord:
        indexer = self.normalizationIndexer(request.runNumber, request.useLiteMode)
        return indexer.createRecord(**request.model_dump())

    @validate_call
    def readNormalizationRecord(self, runId: str, useLiteMode: bool, version: Optional[int] = None):
        """
        Will return a normalization record for the given version.
        If no version given, will choose the latest applicable version from the index.
        """
        indexer = self.normalizationIndexer(runId, useLiteMode)
        if version is None:
            version = indexer.latestApplicableVersion(runId)
        return indexer.readRecord(version)

    def writeNormalizationRecord(self, record: NormalizationRecord):
        """
        Persists a `NormalizationRecord` to either a new version folder, or overwrites a specific version.
        Record must be set with correct version.
        -- side effect: creates needed directories for save
        """

        indexer = self.normalizationIndexer(record.runNumber, record.useLiteMode)
        # write the record to file
        indexer.writeRecord(record)
        # separately write the normalization state
        indexer.writeParameters(record.calculationParameters)

        logger.info(f"wrote NormalizationRecord: version: {record.version}")

    def writeNormalizationWorkspaces(self, record: NormalizationRecord):
        """
        Writes the workspaces associated with a `NormalizationRecord` to disk:
        Record must be set with correct version and workspace names finalized.
        -- assumes that `writeNormalizationRecord` has already been called, and that the version folder exists
        """
        indexer = self.normalizationIndexer(record.runNumber, record.useLiteMode)
        normalizationDataPath: Path = indexer.versionPath(record.version)
        if not normalizationDataPath.exists():
            normalizationDataPath.mkdir(parents=True, exist_ok=True)
        for workspace in record.workspaceNames:
            ws = mtd[workspace]
            if ws.isRaggedWorkspace():
                filename = Path(workspace + ".tar")
                self.writeRaggedWorkspace(normalizationDataPath, filename, workspace)
            else:
                filename = Path(workspace + ".nxs")
                self.writeWorkspace(normalizationDataPath, filename, workspace)

    ##### CALIBRATION METHODS #####

    def createCalibrationIndexEntry(self, request: CreateIndexEntryRequest) -> IndexEntry:
        indexer = self.calibrationIndexer(request.runNumber, request.useLiteMode)
        return indexer.createIndexEntry(**request.model_dump())

    def createCalibrationRecord(self, request: CreateCalibrationRecordRequest) -> CalibrationRecord:
        indexer = self.calibrationIndexer(request.runNumber, request.useLiteMode)
        return indexer.createRecord(**request.model_dump())

    @validate_call
    def readCalibrationRecord(self, runId: str, useLiteMode: bool, version: Optional[int] = None):
        """
        Will return a calibration record for the given version.
        If no version given, will choose the latest applicable version from the index.
        """
        indexer = self.calibrationIndexer(runId, useLiteMode)
        if version is None:
            # NOTE Indexer.readRecord defaults to currentVersion
            version = indexer.latestApplicableVersion(runId)
        return indexer.readRecord(version)

    def writeCalibrationRecord(self, record: CalibrationRecord):
        """
        Persists a `CalibrationRecord` to either a new version folder, or overwrite a specific version.
        Record must be set with correct version.
        """

        indexer = self.calibrationIndexer(record.runNumber, record.useLiteMode)
        # write record to file
        indexer.writeRecord(record)
        # separately write the calibration state
        indexer.writeParameters(record.calculationParameters)

        logger.info(f"Wrote CalibrationRecord: version: {record.version}")

    def writeCalibrationWorkspaces(self, record: CalibrationRecord):
        """
        Writes the workspaces associated with a `CalibrationRecord` to disk:
        Record must be set with correct version and workspace names finalized.
        -- assumes that `writeCalibrationRecord` has already been called, and that the version folder exists
        """
        indexer = self.calibrationIndexer(record.runNumber, record.useLiteMode)
        calibrationDataPath = indexer.versionPath(record.version)
        if not calibrationDataPath.exists():
            calibrationDataPath.mkdir(parents=True, exist_ok=True)

        # write the output d-spacing calibrated data
        wsNames = record.workspaces.get(wngt.DIFFCAL_OUTPUT, [])
        ext = Config["calibration.diffraction.output.extension"]
        for wsName in wsNames:
            filename = Path(wsName + ext)
            self.writeRaggedWorkspace(calibrationDataPath, filename, wsName)

        # write the diagnostic output
        wsNames = record.workspaces.get(wngt.DIFFCAL_DIAG, [])
        ext = Config["calibration.diffraction.diagnostic.extension"]
        for wsName in wsNames:
            filename = Path(wsName + ext)
            self.writeWorkspace(calibrationDataPath, filename, wsName)

        # write the diffcal table and attached mask
        tableWSNames = record.workspaces.get(wngt.DIFFCAL_TABLE, [])
        maskWSNames = record.workspaces.get(wngt.DIFFCAL_MASK, [])
        ext = ".h5"
        for tableWSName, maskWSName in zip(tableWSNames, maskWSNames):
            diffCalFilename = Path(tableWSName + ext)
            self.writeDiffCalWorkspaces(
                calibrationDataPath,
                diffCalFilename,
                tableWorkspaceName=tableWSName,
                maskWorkspaceName=maskWSName,
            )

    ##### REDUCTION METHODS #####

    @validate_call
    def readReductionRecord(self, runNumber: str, useLiteMode: bool, timestamp: float) -> ReductionRecord:
        """
        Return a reduction record for the specified timestamp.
        """
        filePath: Path = self._constructReductionRecordFilePath(runNumber, useLiteMode, timestamp)
        if not filePath.exists():
            raise RuntimeError(f"expected reduction record file at '{filePath}' does not exist")
        with open(filePath, "r") as f:
            record = ReductionRecord.model_validate_json(f.read())
        return record

    def writeReductionRecord(self, record: ReductionRecord) -> ReductionRecord:
        """
        Persists a `ReductionRecord` to either a new timestamp folder, or overwrites a specific timestamp.
        * timestamp must be set and output-workspaces list finalized.
        * must be called before any call to `writeReductionData`.
        * side effect: creates the output directories when required.
        """

        runNumber, useLiteMode, timestamp = record.runNumber, record.useLiteMode, record.timestamp

        filePath: Path = self._constructReductionRecordFilePath(runNumber, useLiteMode, timestamp)
        if filePath.exists():
            logger.warning(f"overwriting existing reduction record at '{filePath}'")

        if not filePath.parent.exists():
            filePath.parent.mkdir(parents=True, exist_ok=True)
        write_model_pretty(record, filePath)
        logger.info(f"wrote reduction record to file: {filePath}")

    def writeReductionData(self, record: ReductionRecord):
        """
        Persists the reduction data associated with a `ReductionRecord`
        * `writeReductionRecord` must have been called prior to this method.
        """

        runNumber, useLiteMode, timestamp = record.runNumber, record.useLiteMode, record.timestamp
<<<<<<< HEAD

        filePath = self._constructReductionDataFilePath(runNumber, useLiteMode, timestamp)
        if filePath.exists():
            logger.warning(f"overwriting existing reduction data at '{filePath}'")

=======

        filePath = self._constructReductionDataFilePath(runNumber, useLiteMode, timestamp)
        if filePath.exists():
            logger.warning(f"overwriting existing reduction data at '{filePath}'")

>>>>>>> 959c0775
        if not filePath.parent.exists():
            # WARNING: `writeReductionRecord` must be called before `writeReductionData`.
            raise RuntimeError(f"reduction version directories {filePath.parent} do not exist")

        for ws in record.workspaceNames:
            # Append workspaces to hdf5 file, in order of the `workspaces` list
            if mtd[ws].isRaggedWorkspace():
                # Please do not remove this exception, unless you actually intend to implement this feature.
                raise RuntimeError("not implemented: append ragged workspace to reduction data file")

            self.writeWorkspace(filePath.parent, Path(filePath.name), ws, append=True)

            if ws.tokens("workspaceType") == wngt.REDUCTION_PIXEL_MASK:
                # Write an additional copy of the combined pixel mask as a separate `SaveDiffCal`-format file
                maskFilename = ws + ".h5"
                self.writePixelMask(filePath.parent, Path(maskFilename), ws)

        # Append the "metadata" group, containing the `ReductionRecord` metadata
        with h5py.File(filePath, "a") as h5:
            n5m.insertMetadataGroup(h5, record.dict(), "/metadata")

        logger.info(f"wrote reduction data to file '{filePath}'")

    @validate_call
    def readReductionData(self, runNumber: str, useLiteMode: bool, timestamp: float) -> ReductionRecord:
        """
        This method is complementary to `writeReductionData`:
        * it is provided primarily for diagnostic purposes, and is not yet connected to any workflow
        """
        filePath = self._constructReductionDataFilePath(runNumber, useLiteMode, timestamp)
        if not filePath.exists():
            raise RuntimeError(f"[readReductionData]: file '{filePath}' does not exist")

        # read the metadata first, in order to use the workspaceNames list
        record = None
        with h5py.File(filePath, "r") as h5:
            record = ReductionRecord.model_validate(n5m.extractMetadataGroup(h5, "/metadata"))
        for ws in record.workspaceNames:
            if mtd.doesExist(ws):
                raise RuntimeError(f"[readReductionData]: workspace '{ws}' already exists in the ADS")

        # Read the workspaces, one by one;
        #   * as an alternative, these could be loaded into a group workspace with a single call to `readWorkspace`.
        pixelMaskKeyword = Config["mantid.workspace.nameTemplate.template.reduction.pixelMask"].split(",")[0]
        for n, ws in enumerate(record.workspaceNames):
            self.readWorkspace(filePath.parent, Path(filePath.name), ws, entryNumber=n + 1)
            # ensure that any mask workspace is actually a `MaskWorkspace` instance
            if pixelMaskKeyword in ws:
                self.mantidSnapper.ExtractMask(
                    f"converting '{ws}' to MaskWorkspace instance", OutputWorkspace=ws, InputWorkspace=ws
                )
        self.mantidSnapper.executeQueue()
        logger.info(f"loaded reduction data from '{filePath}'")
        return record

    ##### CALIBRANT SAMPLE METHODS #####

    def readSampleFilePaths(self):
        sampleFolder = Config["instrument.calibration.sample.home"]
        extensions = Config["instrument.calibration.sample.extensions"]
        # collect list of all json in folder
        sampleFiles = set()
        for extension in extensions:
            sampleFiles.update(self._findMatchingFileList(f"{sampleFolder}/*.{extension}", throws=False))
        if len(sampleFiles) < 1:
            raise RuntimeError(f"No samples found in {sampleFolder} for extensions {extensions}")
        sampleFiles = list(sampleFiles)
        sampleFiles.sort()
        return sampleFiles

    def writeCalibrantSample(self, sample: CalibrantSamples):
        samplePath: str = Config["samples.home"]
        fileName: str = sample.name + "_" + sample.unique_id
        filePath = os.path.join(samplePath, fileName) + ".json"
        if os.path.exists(filePath):
            raise ValueError(f"the file '{filePath}' already exists")
        write_model_pretty(sample, filePath)

    def readCalibrantSample(self, filePath: str):
        if not os.path.exists(filePath):
            raise ValueError(f"The file '{filePath}' does not exist")
        with open(filePath, "r") as file:
            sampleJson = json.load(file)
            if "mass-density" in sampleJson and "packingFraction" in sampleJson:
                logger.warn(  # noqa: F821
                    "Can't specify both mass-density and packing fraction for single-element materials"
                )  # noqa: F821
            del sampleJson["material"]["packingFraction"]
            for atom in sampleJson["crystallography"]["atoms"]:
                atom["symbol"] = atom.pop("atom_type")
                atom["coordinates"] = atom.pop("atom_coordinates")
                atom["siteOccupationFactor"] = atom.pop("site_occupation_factor")
            sample = CalibrantSamples.model_validate_json(json.dumps(sampleJson))
            return sample

    def readCifFilePath(self, sampleId: str):
        samplePath: str = Config["samples.home"]
        fileName: str = sampleId + ".json"
        filePath = os.path.join(samplePath, fileName)
        if not os.path.exists(filePath):
            raise ValueError(f"the file '{filePath}' does not exist")
        with open(filePath, "r") as f:
            calibrantSampleDict = json.load(f)
        filePath = Path(calibrantSampleDict["crystallography"]["cifFile"])
        # Allow relative paths:
        if not filePath.is_absolute():
            filePath = Path(Config["samples.home"]).joinpath(filePath)
        return str(filePath)

    ##### READ / WRITE STATE METHODS #####

    @validate_call
    @ExceptionHandler(RecoverableException, "'NoneType' object has no attribute 'instrumentState'")
    def readCalibrationState(self, runId: str, useLiteMode: bool, version: Optional[int] = None):
        indexer = self.calibrationIndexer(runId, useLiteMode)
        # NOTE if we prefer latest version in index, uncomment below
        # if version is None:
        #     version = indexer.latestApplicableVersion(runId)
        return indexer.readParameters(version)

    @validate_call
    def readNormalizationState(self, runId: str, useLiteMode: bool, version: Optional[int] = None):
        indexer = self.normalizationIndexer(runId, useLiteMode)
        # NOTE if we prefer latest version in index, uncomment below
        # if version is None:
        #     version = indexer.latestApplicableVersion(runId)
        return indexer.readParameters(version)

    def writeCalibrationState(self, calibration: Calibration):
        """
        Calibration state must have version set.
        """
        indexer = self.calibrationIndexer(calibration.seedRun, calibration.useLiteMode)
        indexer.writeParameters(calibration)

    def writeNormalizationState(self, normalization: Normalization):
        """
        Normalization state must have version set.
        """
        indexer = self.normalizationIndexer(normalization.seedRun, normalization.useLiteMode)
        indexer.writeParameters(normalization)

    def readDetectorState(self, runId: str) -> DetectorState:
        detectorState = None
        pvFile = self._readPVFile(runId)
        wav_value = None
        wav_key_1 = "entry/DASlogs/BL3:Chop:Gbl:WavelengthReq/value"
        wav_key_2 = "entry/DASlogs/BL3:Chop:Skf1:WavelengthUserReq/value"

        if wav_key_1 in pvFile:
            wav_value = pvFile.get(wav_key_1)[0]
        elif wav_key_2 in pvFile:
            wav_value = pvFile.get(wav_key_2)[0]
        else:
            raise ValueError(f"Could not find wavelength logs in file '{self._constructPVFilePath(runId)}'")

        try:
            detectorState = DetectorState(
                arc=[pvFile.get("entry/DASlogs/det_arc1/value")[0], pvFile.get("entry/DASlogs/det_arc2/value")[0]],
                wav=wav_value,
                freq=pvFile.get("entry/DASlogs/BL3:Det:TH:BL:Frequency/value")[0],
                guideStat=pvFile.get("entry/DASlogs/BL3:Mot:OpticsPos:Pos/value")[0],
                lin=[pvFile.get("entry/DASlogs/det_lin1/value")[0], pvFile.get("entry/DASlogs/det_lin2/value")[0]],
            )
        except KeyError as e:
            raise ValueError(f"Could not find all required logs in file '{self._constructPVFilePath(runId)}': {e}")

        return detectorState

    def detectorStateFromWorkspace(self, wsName: WorkspaceName) -> DetectorState:
        detectorState = None
        try:
            logs = mtd[wsName].getRun()
            detectorState = DetectorState(
                arc=[logs.getProperty("det_arc1").value[0], logs.getProperty("det_arc2").value[0]],
                wav=logs.getProperty("BL3:Chop:Skf1:WavelengthUserReq").value[0],
                freq=logs.getProperty("BL3:Det:TH:BL:Frequency").value[0],
                guideStat=logs.getProperty("BL3:Mot:OpticsPos:Pos").value[0],
                lin=[logs.getProperty("det_lin1").value[0], logs.getProperty("det_lin2").value[0]],
            )
        except Exception as e:  # noqa: E722
            raise RuntimeError(
                f"Workspace '{wsName}' does not have all required logs to assemble a DetectorState"
            ) from e
        return detectorState

    def detectorStateFromWorkspace(self, wsName: WorkspaceName) -> DetectorState:
        detectorState = None
        try:
            logs = mtd[wsName].getRun()
            detectorState = DetectorState(
                arc=[logs.getProperty("det_arc1").value[0], logs.getProperty("det_arc2").value[0]],
                wav=logs.getProperty("BL3:Chop:Skf1:WavelengthUserReq").value[0],
                freq=logs.getProperty("BL3:Det:TH:BL:Frequency").value[0],
                guideStat=logs.getProperty("BL3:Mot:OpticsPos:Pos").value[0],
                lin=[logs.getProperty("det_lin1").value[0], logs.getProperty("det_lin2").value[0]],
            )
        except Exception as e:  # noqa: E722
            raise RuntimeError(
                f"Workspace '{wsName}' does not have all required logs to assemble a DetectorState"
            ) from e
        return detectorState

    @validate_call
    def _writeDefaultDiffCalTable(self, runNumber: str, useLiteMode: bool):
        from snapred.backend.data.GroceryService import GroceryService

        indexer = self.calibrationIndexer(runNumber, useLiteMode)
        version = indexer.defaultVersion()
        grocer = GroceryService()
        filename = Path(grocer._createDiffcalTableWorkspaceName("default", useLiteMode, version) + ".h5")
        outWS = grocer.fetchDefaultDiffCalTable(runNumber, useLiteMode, version)

        calibrationDataPath = indexer.versionPath(version)
        self.writeDiffCalWorkspaces(calibrationDataPath, filename, outWS)

    @validate_call
    @ExceptionHandler(StateValidationException)
    # NOTE: if you are debugging and got here, comment out the `@ExceptionHandler` and try again.
    def initializeState(self, runId: str, useLiteMode: bool, name: str = None):
        stateId, _ = self._generateStateId(runId)

        # Read the detector state from the pv data file
        detectorState = self.readDetectorState(runId)

        # then read data from the common calibration state parameters stored at root of calibration directory
        instrumentConfig = self.readInstrumentConfig()
        # then pull static values specified by Malcolm from resources
        defaultGroupSliceValue = Config["calibration.parameters.default.groupSliceValue"]
        fwhmMultipliers = Pair.model_validate(Config["calibration.parameters.default.FWHMMultiplier"])
        peakTailCoefficient = Config["calibration.parameters.default.peakTailCoefficient"]
        gsasParameters = GSASParameters(
            alpha=Config["calibration.parameters.default.alpha"], beta=Config["calibration.parameters.default.beta"]
        )
        # then calculate the derived values
        lambdaLimit = Limit(
            minimum=detectorState.wav - (instrumentConfig.bandwidth / 2) + instrumentConfig.lowWavelengthCrop,
            maximum=detectorState.wav + (instrumentConfig.bandwidth / 2),
        )
        L = instrumentConfig.L1 + instrumentConfig.L2
        tofLimit = Limit(
            minimum=lambdaLimit.minimum * L / self.CONVERSION_FACTOR,
            maximum=lambdaLimit.maximum * L / self.CONVERSION_FACTOR,
        )
        particleBounds = ParticleBounds(wavelength=lambdaLimit, tof=tofLimit)

        instrumentState = InstrumentState(
            id=stateId,
            instrumentConfig=instrumentConfig,
            detectorState=detectorState,
            gsasParameters=gsasParameters,
            particleBounds=particleBounds,
            defaultGroupingSliceValue=defaultGroupSliceValue,
            fwhmMultipliers=fwhmMultipliers,
            peakTailCoefficient=peakTailCoefficient,
        )

        calibrationReturnValue = None

        # Make sure that the state root directory has been initialized:
        stateRootPath: Path = self._constructCalibrationStateRoot(stateId)
        if not stateRootPath.exists():
            # WARNING: `_prepareStateRoot` is also called at `readStateConfig`; this allows
            #   some order independence of initialization if the back-end is run separately (e.g. in unit tests).
            self._prepareStateRoot(stateId)

        # now save default versions of files in both lite and native resolution directories
        version = VERSION_DEFAULT
        for liteMode in [True, False]:
            indexer = self.calibrationIndexer(runId, liteMode)
            calibration = indexer.createParameters(
                instrumentState=instrumentState,
                name=name,
                seedRun=runId,
                useLiteMode=liteMode,
                creationDate=datetime.datetime.now(),
                version=version,
            )
            # NOTE: this creates a bare record without any other CalibrationRecord data
            record = Record(
                runNumber=runId,
                useLiteMode=liteMode,
                version=version,
                calculationParameters=calibration,
            )
            entry = indexer.createIndexEntry(
                runNumber=runId,
                useLiteMode=liteMode,
                version=version,
                appliesTo=">=0",
                author="SNAPRed Internal",
                comments="The default configuration when loading StateConfig if none other is found",
            )
            # write the calibration state
            indexer.writeRecord(record)
            indexer.writeParameters(record.calculationParameters)
            indexer.addIndexEntry(entry)
            # write the default diffcal table
            self._writeDefaultDiffCalTable(runId, liteMode)

            if useLiteMode == liteMode:
                calibrationReturnValue = calibration

        return calibrationReturnValue

    def _prepareStateRoot(self, stateId: str):
        """
        Create the state root directory, and populate it with any necessary metadata files.
        """
        stateRootPath: Path = self._constructCalibrationStateRoot(stateId)
        if not stateRootPath.exists():
            stateRootPath.mkdir(parents=True, exist_ok=True)

        # If no `GroupingMap` JSON file is present at the <state root>,
        #   it is assumed that this is the first time that this state configuration has been initialized.
        # Any `StateConfig`'s `GroupingMap` always starts as a copy of the default `GroupingMap`.
        groupingMap = self._readDefaultGroupingMap()
        groupingMap.coerceStateId(stateId)
        # This is the _ONLY_ place that the grouping-schema map is written
        #   to its separate JSON file at <state root>.
        self._writeGroupingMap(stateId, groupingMap)

    def checkCalibrationFileExists(self, runId: str):
        # first perform some basic validation of the run ID
        # - it must be a string of only digits
        # - it must be greater than some minimal run number
        if not runId.isdigit() or int(runId) < Config["instrument.startingRunNumber"]:
            return False
        # then make sure the run number has a valid IPTS
        try:
            self.getIPTS(runId)
        # if no IPTS found, return false
        except RuntimeError:
            return False
        # if found, try to construct the path and test if the path exists
        else:
            stateID, _ = self._generateStateId(runId)
            calibrationStatePath: Path = self._constructCalibrationStateRoot(stateID)
            return calibrationStatePath.exists()

    ##### GROUPING MAP METHODS #####

    def _readGroupingMap(self, stateId: str) -> GroupingMap:
        path: Path = self._groupingMapPath(stateId)
        if not path.exists():
            raise FileNotFoundError(f'required grouping-schema map for state "{stateId}" at "{path}" does not exist')
        with open(path, "r") as f:
            groupingMap = GroupingMap.model_validate_json(f.read())
        return groupingMap

    def readGroupingMap(self, runNumber: str):
        # if the state exists then lookup its grouping map
        if self.checkCalibrationFileExists(runNumber):
            stateId, _ = self._generateStateId(runNumber)
            return self._readGroupingMap(stateId)
        # otherwise return the default map
        else:
            return self._readDefaultGroupingMap()

    def _readDefaultGroupingMap(self) -> GroupingMap:
        path: Path = self._defaultGroupingMapPath()
        if not path.exists():
            raise FileNotFoundError(f'required default grouping-schema map "{path}" does not exist')
        with open(path, "r") as f:
            groupingMap = GroupingMap.model_validate_json(f.read())
        return groupingMap

    def _writeGroupingMap(self, stateId: str, groupingMap: GroupingMap):
        # Write a GroupingMap to a file in JSON format, but only if it has been modified.
        groupingMapPath: Path = self._groupingMapPath(stateId)
        if not groupingMapPath.parent.exists():
            raise FileNotFoundError(f'state-root directory "{groupingMapPath.parent}" does not exist')

        # Only write once and do not allow overwrite.
        if groupingMap.isDirty and not groupingMapPath.exists():
            # For consistency: write out `_isDirty` as False
            groupingMap.setDirty(False)
            write_model_pretty(groupingMap, groupingMapPath)

    def _defaultGroupingMapPath(self) -> Path:
        return GroupingMap.calibrationGroupingHome() / "defaultGroupingMap.json"

    def _groupingMapPath(self, stateId) -> Path:
        return self._constructCalibrationStateRoot(stateId) / "groupingMap.json"

    ## PIXEL-MASK SUPPORT METHODS

    def isCompatibleMask(self, wsName: WorkspaceName, runNumber: str, useLiteMode: bool) -> bool:
        """
        Test if a MaskWorkspace is compatible with a specified run number and lite-mode flag:
        * a compatible mask is a MaskWorkspace;
        * a compatible mask has the same number of spectra as non-monitor pixels in the instrument.
        * a compatible mask has the same instrument state as the run number;
        """
        if not isinstance(mtd[wsName], MaskWorkspace):
            return False
        targetPixelCount = (
            Config["instrument.lite.pixelResolution"] if useLiteMode else Config["instrument.native.pixelResolution"]
        )
        if mtd[wsName].getNumberHistograms() != targetPixelCount:
            return False
        expectedStateId, _ = self._generateStateId(runNumber)
        actualStateId, _ = self.stateIdFromWorkspace(wsName)
        if actualStateId != expectedStateId:
            return False
        return True

    @validate_call
    def getCompatibleReductionMasks(self, runNumber: str, useLiteMode: bool) -> List[WorkspaceName]:
        # Assemble a list of masks, both resident and otherwise, that are compatible with the current reduction
        masks: Set[WorkspaceName] = set()
        excludedCount = 0

        # First: add all masks from previous reductions in the same state
        for run in self._reducedRuns(runNumber, useLiteMode):
            for ts in self._reducedTimestamps(runNumber, useLiteMode):
                maskName = wng.reductionPixelMask().runNumber(runNumber).timestamp(ts).build()
                maskFilePath = self._constructReductionDataPath(runNumber, useLiteMode, ts) / (maskName + ".h5")

                # Implementation notes:
                # * No compatibility check is required for reduction masks on the filesystem:
                #     they are guaranteed to be compatible;

                if maskName not in masks and maskFilePath.exists():
                    # Ensure that any _resident_ mask is compatible:
                    if mtd.doesExist(maskName) and not self.isCompatibleMask(maskName, runNumber, useLiteMode):
                        # There is a possible name collision
                        # between reduction pixel masks from different lite-mode settings.
                        #   This clause bypasses that collision in the most straightforward way:
                        #     such a mask will be excluded, even if there may be a compatible mask
                        #     of the same name on the filesystem.
                        excludedCount += 1
                        continue
                    masks.add(maskName)

        # Next: add compatible user-created masks that are already resident in the ADS
        mantidMaskName = re.compile(r"MaskWorkspace(_[0-9]+)?")
        wsNames = mtd.getObjectNames()
        for ws in wsNames:
            if mantidMaskName.match(ws):
                if not self.isCompatibleMask(ws, runNumber, useLiteMode):
                    excludedCount += 1
                    continue
                masks.add(ws)

        if excludedCount > 0:
            logger.warning(
                f"Excluded {excludedCount} incompatible pixel masks "
                + f"from a total of {excludedCount + len(masks)} masks:\n"
                + "  please make sure that both the instrument state, and the lite-mode setting are the same."
            )

        return list(masks)

    ## WRITING AND READING WORKSPACES TO / FROM DISK

    def writeWorkspace(self, path: Path, filename: Path, workspaceName: WorkspaceName, append=False):
        """
        Write a MatrixWorkspace (derived) workspace to disk in nexus format.
        """
        if not str(filename).endswith(".nxs.h5") and not str(filename).endswith(".nxs"):
            raise RuntimeError(
                f"[writeWorkspace]: specify filename including '.nxs' or '.nxs.h5' extension, not {filename}"
            )
        self.mantidSnapper.SaveNexus(
            "Save a workspace using Nexus format",
            InputWorkspace=workspaceName,
            Filename=str(path / filename),
            Append=append,
        )
        self.mantidSnapper.executeQueue()

    def readWorkspace(self, path: Path, filename: Path, workspaceName: WorkspaceName, entryNumber: int = 0):
        """
        Read a MatrixWorkspace (derived) workspace from disk in nexus format.
        """
        if not str(filename).endswith(".nxs.h5") and not str(filename).endswith(".nxs"):
            raise RuntimeError(
                f"[readWorkspace]: specify filename including '.nxs' or '.nxs.h5' extension, not {filename}"
            )
        self.mantidSnapper.LoadNexus(
            "Load a workspace using Nexus format",
            OutputWorkspace=workspaceName,
            Filename=str(path / filename),
            EntryNumber=entryNumber,
        )
        self.mantidSnapper.executeQueue()

    def writeRaggedWorkspace(self, path: Path, filename: Path, workspaceName: WorkspaceName):
        """
        Write a ragged workspace to disk in a .tar format.
        """
        self.mantidSnapper.WrapLeftovers(
            "Store the ragged workspace",
            InputWorkspace=workspaceName,
            Filename=str(path / filename),
        )
        self.mantidSnapper.executeQueue()

    def readRaggedWorkspace(self, path: Path, filename: Path, workspaceName: WorkspaceName):
        """
        Read a ragged workspace from disk in a .tar format.
        """
        self.mantidSnapper.ReheatLeftovers(
            "Load a ragged workspace",
            Filename=str(path / filename),
            OutputWorkspace=workspaceName,
        )
        self.mantidSnapper.executeQueue()

    def writeGroupingWorkspace(self, path: Path, filename: Path, workspaceName: WorkspaceName):
        """
        Write a grouping workspace to disk in Mantid 'SaveDiffCal' hdf-5 format.
        """
        self.writeDiffCalWorkspaces(path, filename, groupingWorkspaceName=workspaceName)

    def writeDiffCalWorkspaces(
        self,
        path: Path,
        filename: Path,
        tableWorkspaceName: WorkspaceName = "",
        maskWorkspaceName: WorkspaceName = "",
        groupingWorkspaceName: WorkspaceName = "",
    ):
        """
        Writes any or all of the calibration table, mask and grouping workspaces to disk:
        -- up to three workspaces may be written to one 'SaveDiffCal' hdf-5 format file.
        """
        if filename.suffix != ".h5":
            raise RuntimeError(f"[writeDiffCalWorkspaces]: specify filename including '.h5' extension, not {filename}")
        self.mantidSnapper.SaveDiffCal(
            "Save a diffcal table or grouping file",
            CalibrationWorkspace=tableWorkspaceName,
            MaskWorkspace=maskWorkspaceName,
            GroupingWorkspace=groupingWorkspaceName,
            Filename=str(path / filename),
        )
        self.mantidSnapper.executeQueue()

    def writePixelMask(
        self,
        path: Path,
        filename: Path,
        maskWorkspaceName: WorkspaceName,
    ):
        """
        Write a MaskWorkspace to disk in 'SaveDiffCal' hdf-5 format
        """
        # At present, this method is just a wrapper for 'writeDiffCalWorkspaces':
        #   its existence allows for the separation of pixel-mask I/O from diffraction-calibration workspace I/O.
        self.writeDiffCalWorkspaces(path, filename, maskWorkspaceName=maskWorkspaceName)<|MERGE_RESOLUTION|>--- conflicted
+++ resolved
@@ -581,19 +581,11 @@
         """
 
         runNumber, useLiteMode, timestamp = record.runNumber, record.useLiteMode, record.timestamp
-<<<<<<< HEAD
 
         filePath = self._constructReductionDataFilePath(runNumber, useLiteMode, timestamp)
         if filePath.exists():
             logger.warning(f"overwriting existing reduction data at '{filePath}'")
 
-=======
-
-        filePath = self._constructReductionDataFilePath(runNumber, useLiteMode, timestamp)
-        if filePath.exists():
-            logger.warning(f"overwriting existing reduction data at '{filePath}'")
-
->>>>>>> 959c0775
         if not filePath.parent.exists():
             # WARNING: `writeReductionRecord` must be called before `writeReductionData`.
             raise RuntimeError(f"reduction version directories {filePath.parent} do not exist")
