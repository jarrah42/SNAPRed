--- conflicted
+++ resolved
@@ -57,8 +57,7 @@
 
     def readStateConfig(self, runId: str) -> StateConfig:
         reductionParameters = self._readReductionParameters(runId)
-
-<<<<<<< HEAD
+        
         return StateConfig(
             diffractionCalibrant=self._readDiffractionCalibrant(runId),
             emptyInstrumentRunNumber=reductionParameters["VBRun"][0],
@@ -80,28 +79,8 @@
         )  # TODO: fill with real value
 
     def _readDiffractionCalibrant(self, runId: str) -> DiffractionCalibrant:
-=======
-        return StateConfig(diffractionCalibrant=self._readDiffractionCalibrant(runId),
-        emptyInstrumentRunNumber=reductionParameters['VBRun'][0],
-        normalizationCalibrant=self._readNormalizationCalibrant(runId),
-        geometryCalibrationFileName=None, #TODO: missing, reductionParameters['GeomCalFileName'], null, #TODO: Editable in niche diagnosis case
-        calibrationAuthor=reductionParameters.get('calibBy'),
-        calibrationDate=reductionParameters.get('calibDate'),
-        focusGroups=self._readFocusGroups(runId),
-        isLiteMode=True, #TODO: Support non lite mode
-        rawVanadiumCorrectionFileName=reductionParameters['rawVCorrFileName'],
-        calibrationMaskFileName=reductionParameters.get('CalibrationMaskFilename'),
-        stateId=self.stateId,
-        tofBin=reductionParameters['tofBin'],
-        tofMax=reductionParameters['tofMax'],
-        tofMin=reductionParameters['tofMin'],
-        version=reductionParameters['version'],
-        wallclockTof=reductionParameters['wallClockTol'], # TODO: delete when version controlled
-        temporalProximity=None) #TODO: replace with an index file for instrument/calib state
-
-    def _readDiffractionCalibrant(self, runId):
->>>>>>> 89827b44
-        reductionParameters = self._readReductionParameters(runId)
+        reductionParameters = self._readReductionParameters(runId)
+        
         return DiffractionCalibrant(
             filename=reductionParameters["calFileName"],
             runNumber=reductionParameters["CRun"][0],
@@ -172,14 +151,14 @@
     def _readRunConfig(self, runId: str) -> RunConfig:
         # lookup IPST number
         iptsPath = self._findIPTS(runId)
-<<<<<<< HEAD
+
         return RunConfig(
-            IPTS=iptsPath,
-            runNumber=runId,
-            maskFileName="",
-            maskFileDirectory=iptsPath + self.instrumentConfig.sharedDirectory,
-            gsasFileDirectory=iptsPath + self.instrumentConfig.reducedDataDirectory,
-            calibrationState=None,
+              IPTS=iptsPath,
+              runNumber=runId,
+              maskFileName="",
+              maskFileDirectory=iptsPath + self.instrumentConfig.sharedDirectory,
+              gsasFileDirectory=iptsPath + self.instrumentConfig.reducedDataDirectory,
+              calibrationState=None,
         )  # TODO: where to find case? "before" "after"
 
     def _generateStateId(self, runConfig: RunConfig) -> Tuple[Any, Any]:
@@ -190,17 +169,6 @@
             + str(runConfig.runNumber)
             + self.instrumentConfig.nexusFileExtension
         )
-=======
-        return RunConfig(  IPTS=iptsPath,
-                                runNumber=runId,
-                                maskFileName='',
-                                maskFileDirectory=iptsPath + self.instrumentConfig.sharedDirectory,
-                                gsasFileDirectory=iptsPath + self.instrumentConfig.reducedDataDirectory,
-                                calibrationState=None) #TODO: delete, replace with an index file
-
-    def _generateStateId(self, runConfig):
-        fName = runConfig.IPTS + self.instrumentConfig.nexusDirectory + '/SNAP_' + str(runConfig.runNumber) + self.instrumentConfig.nexusFileExtension
->>>>>>> 89827b44
 
         if os.path.exists(fName):
             f = h5py.File(fName, "r")
